--- conflicted
+++ resolved
@@ -2,10 +2,6 @@
 import os
 import time
 import json
-<<<<<<< HEAD
-import autogen  # We import autogen here to avoid the need of installing autogen
-import litellm
-=======
 import litellm
 import os
 import openai
@@ -14,7 +10,6 @@
     import autogen  # We import autogen here to avoid the need of installing autogen
 except ImportError:
     pass
->>>>>>> 62a27473
 
 
 class AbstractModel:
@@ -141,16 +136,12 @@
             {"model": "gpt-4o", "api_key": os.environ.get("OPENAI_API_KEY")}
         )
     if os.environ.get("ANTHROPIC_API_KEY") is not None:
-<<<<<<< HEAD
-        config_list.append({"model": "claude-3-5-sonnet-latest", "api_key": os.environ.get("ANTHROPIC_API_KEY")})
-=======
         config_list.append(
             {
                 "model": "claude-3-5-sonnet-latest",
                 "api_key": os.environ.get("ANTHROPIC_API_KEY"),
             }
         )
->>>>>>> 62a27473
     return config_list
 
 
@@ -159,23 +150,6 @@
     This is an LLM backend supported by LiteLLM library.
 
     https://docs.litellm.ai/docs/completion/input
-<<<<<<< HEAD
-    """
-
-    def __init__(self, model: str = "gpt-4o", reset_freq: Union[int, None] = None,
-                 cache=True) -> None:
-        self.model_name = model
-        self.cache = cache
-        factory = litellm.completion
-        super().__init__(factory, reset_freq)
-
-    @property
-    def model(self):
-        return lambda **kwargs: self.create(**kwargs)
-
-    # This is main API. We use the API of autogen's OpenAIWrapper
-    def create(self, **config: Any) -> litellm.types.utils.ModelResponse:
-=======
 
     To use this, set the credentials through the environment variable as
     instructed in the LiteLLM documentation. For convenience, you can set the
@@ -206,16 +180,12 @@
 
     @property
     def model(self):
->>>>>>> 62a27473
         """
         response = litellm.completion(
             model=self.model,
             messages=[{"content": message, "role": "user"}]
         )
         """
-<<<<<<< HEAD
-        return self._model.completion(model=self.model_name, **config)
-=======
         return lambda *args, **kwargs: self._model(*args, **kwargs)
 
 
@@ -255,5 +225,4 @@
 
 
 # Set Default LLM class
-LLM = LiteLLM  # synonym
->>>>>>> 62a27473
+LLM = LiteLLM  # synonym