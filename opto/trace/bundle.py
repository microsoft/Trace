--- conflicted
+++ resolved
@@ -595,10 +595,7 @@
         return isinstance(output, Node) or (
             isinstance(output, tuple) and all([isinstance(o, Node) for o in output])
         )
-<<<<<<< HEAD
-=======
-
->>>>>>> f83151b1
+
 
     # Define __set_name__ and __get__ for FunModule to act as a descriptor.
     def __get__(self, obj, db_type):
