from __future__ import annotations
import trace
from typing import TYPE_CHECKING, Any, Dict

if TYPE_CHECKING:  # to prevent circular import
    from opto.trace.nodes import Node
from opto.trace.bundle import bundle
import copy


@bundle()
def clone(x: Any):
    """This is a clone operator of x."""
    return copy.deepcopy(x)


def identity(x: Any):
    # identity(x) behaves the same as x.clone()
    return x.clone()


# Unary operators and functions


@bundle()
def pos(x: Any):
    """This is a pos operator of x."""
    return +x


@bundle()
def neg(x: Any):
    """This is a neg operator of x."""
    return -x


@bundle()
def abs(x: Any):
    """This is an abs operator of x."""
    return abs(x)


@bundle()
def invert(x: Any):
    """This is an invert operator of x."""
    return ~x


@bundle()
def round(x: Any, n: Any):
    """This is a round operator of x."""
    return round(x, n)


@bundle()
def floor(x: Any):
    """This is a floor operator of x."""
    import math

    return math.floor(x)


@bundle()
def ceil(x: Any):
    """This is a ceil operator of x."""
    import math

    return math.ceil(x)


@bundle()
def trunc(x: Any):
    """This is a trunc operator of x."""
    import math

    return math.trunc(x)


# Normal arithmetic operators


@bundle()
def add(x: Any, y: Any):
    """This is an add operator of x and y."""
    return x + y


@bundle()
def subtract(x: Any, y: Any):
    """This is a subtract operator of x and y."""
    return x - y


@bundle()
def multiply(x: Any, y: Any):
    """This is a multiply operator of x and y."""
    return x * y


@bundle()
def floor_divide(x: Any, y: Any):
    """This is a floor_divide operator of x and y."""
    return x // y


@bundle()
def divide(x: Any, y: Any):
    """This is a divide operator of x and y."""
    return x / y


@bundle()
def mod(x: Any, y: Any):
    """This is a mod operator of x and y."""
    return x % y


@bundle()
def node_divmod(x: Any, y: Any):
    """This is a divmod operator of x and y."""
    return divmod(x, y)


@bundle()
def power(x: Any, y: Any):
    """This is a power operator of x and y."""
    return x**y


@bundle()
def lshift(x: Any, y: Any):
    """This is a lshift operator of x and y."""
    return x << y


@bundle()
def rshift(x: Any, y: Any):
    """This is a rshift operator of x and y."""
    return x >> y


@bundle()
def and_(x: Any, y: Any):
    """This is an and operator of x and y."""
    return x & y


@bundle()
def or_(x: Any, y: Any):
    """This is an or operator of x and y."""
    return x | y


@bundle()
def xor(x: Any, y: Any):
    """This is a xor operator of x and y."""
    return x ^ y


# Comparison methods


@bundle()
def lt(x: Any, y: Any):
    """This is a lt operator of x and y."""
    return x < y


@bundle()
def le(x: Any, y: Any):
    """This is a le operator of x and y."""
    return x <= y


@bundle()
def eq(x: Any, y: Any):
    """This is an eq operator of x and y."""
    return x == y


@bundle()
def neq(x: Any, y: Any):
    """This is a not eq operator of x and y."""
    return x != y


@bundle()
def ne(x: Any, y: Any):
    """This is a ne operator of x and y."""
    return x != y


@bundle()
def ge(x: Any, y: Any):
    """This is a ge operator of x and y."""
    return x >= y


@bundle()
def gt(x: Any, y: Any):
    """This is a gt operator of x and y."""
    return x > y


# logical operators


@bundle()
def cond(condition: Any, x: Any, y: Any):
    """This selects x if condition is True, otherwise y."""
    x, y, condition = x, y, condition  # This makes sure all data are read
    return x if condition else y


@bundle()
def not_(x: Any):
    """This is a not operator of x."""
    return not x


@bundle()
def is_(x: Any, y: Any):
    """Whether x is equal to y."""
    return x is y


@bundle()
def is_not(x: Any, y: Any):
    """Whether x is not equal to y."""
    return x is not y


@bundle()
def in_(x: Any, y: Any):
    """Whether x is in y."""
    return x in y


@bundle()
def not_in(x: Any, y: Any):
    """Whether x is not in y."""
    return x not in y


# Indexing and slicing
@bundle()
def getitem(x: Any, index: Any):
    """This is a getitem operator of x based on index."""
    return x[index]


@bundle()
def pop(x: Any, index: Any):
    """This is a pop operator of x based on index."""
    return x.pop(index)


@bundle()
def len_(x: Any):
    """This is a len operator of x."""
    return len(x)


# String operators
@bundle()
def ord_(x: Any):
    """The unicode number of a character."""
    return ord(x)


@bundle()
def chr_(x: Any):
    """The character of a unicode number."""
    return chr(x)


@bundle()
def concat(x: Any, y: Any):
    """This is a concatenation operator of x and y."""
    return x + y


@bundle()
def lower(x: Any):
    """This makes all characters in x lower case."""
    return x.lower()


@bundle()
def upper(x: Any):
    """This makes all characters in x upper case."""
    return x.upper()


@bundle()
def title(x: Any):
    """This makes the first character to upper case and the rest to lower case."""
    return x.title()


@bundle()
def swapcase(x: Any):
    """Swaps the case of all characters: uppercase character to lowercase and vice-versa."""
    return x.swapcase()


@bundle()
def capitalize(x: Any):
    """Converts the first character of a string to uppercase."""
    return x.capitalize()


@bundle()
def split(x: Any, y: Any, maxsplit: Any = -1):
    """Splits the string by finding a substring y in string x, return the first part and second part of string x without y."""
    return x.split(y, maxsplit)


@bundle()
def strip(x: Any, chars=None):
    """Removes the leading and trailing characters of x."""
    return x.strip(chars)


@bundle()
def replace(x: Any, old: Any, new: Any, count: Any = -1):
    """Replaces all occurrences of substring y in string x with z."""
    return x.replace(old, new, count)


@bundle()
def format(x: Any, *args, **kwargs):
    """Fills in a string template with content, str.format()."""
    return x.format(*args, **kwargs)


@bundle()
def join(x: Any, *y: Any):
    """Joins a sequence y with different strs with x: "\n".join(["a", "b", "c"]) -> "a\nb\nc"."""
    return x.join(y)


@bundle()
def node_getattr(obj: Node, attr: str):
    """This operator gets attr of obj."""
    return getattr(obj, attr)


@bundle(
    _process_inputs=False,
    allow_external_dependencies=True,
)
def call(fun: Node, *args, **kwargs):
    """This operator calls the function `fun` with args (args_0, args_1, etc.) and kwargs. If there are no args or kwargs, i.e. call(fun=function_name), the function takes no input."""
    # Run the function as it is
    fun = fun._data
    # Call the node with the input arguments
    assert callable(fun), "The function must be callable."
    output = fun(*args, **kwargs)
    return output


@bundle()
def to_list(x: Any):
    """This converts x to a list."""
    return list(x)


@bundle()
def make_list(*args):
    """This creates a list from the arguments."""
    return list(args)


@bundle()
def to_dict(x: Any):
    """This converts x to a dictionary."""
    return dict(x)


@bundle()
def make_dict(**kwargs):
    """This creates a dictionary from the keyword arguments."""
    return kwargs


@bundle()
def to_set(x: Any):
    """This converts x to a set."""
    return set(x)


@bundle()
def make_set(*args):
    """This creates a set from the arguments."""
    return set(args)


@bundle()
def to_tuple(x: Any):
    """This converts x to a tuple."""
    return tuple(x)


@bundle()
def make_tuple(*args):
    """This creates a tuple from the arguments."""
    return tuple(args)


# dict operators


@bundle()
def keys(x: Dict):
    """Return the keys of a dictionary x as a list."""
    if not isinstance(x, dict):
        raise AttributeError(f"{type(x)} object has no attribute 'values'.")

    return [k for k in x.keys()]


@bundle()
def values(x: Dict):
    """Return the values of a dictionary x as a list."""
    if not isinstance(x, dict):
        raise AttributeError(f"{type(x)} object has no attribute 'values'.")

    return [k for k in x.values()]


# dict in-place operators


@bundle()
def dict_update(x: Dict, y: Dict):
    """Update the dictionary x with the dictionary y."""
    x = copy.copy(x)
    x.update(y)
    return x


@bundle()
def dict_pop(x: Dict, key: Any):
    """Pop the key from the dictionary x."""
    x = copy.copy(x)
    x.pop(key)
    return x


@bundle()
def dict_popitem(x: Dict):
    """Pop the last item from the dictionary x."""
    x = copy.copy(x)
    x.popitem()
    return x


# list in-place operators


@bundle()
def list_append(x: Any, y: Any):
    """Append y to x."""
    x = copy.copy(x)
    x.append(y)
    return x


@bundle()
def list_clear(x: Any):
    """Clear x."""
    x = copy.copy(x)
    x.clear()
    return x


@bundle()
def list_extend(x: Any, y: Any):
    """Extend x with y."""
    x = copy.copy(x)
    x.extend(y)
    return x


@bundle()
def list_insert(x: Any, index: Any, y: Any):
    """Insert y at index in x."""
    x = copy.copy(x)
    x.insert(index, y)
    return x


@bundle()
def list_pop(x: Any, index: Any):
    """Pop the index from x."""
    x = copy.copy(x)
    x.pop(index)
    return x


@bundle()
def list_remove(x: Any, y: Any):
    """Remove y from x."""
    x = copy.copy(x)
    x.remove(y)
    return x


@bundle()
def list_reverse(x: Any):
    """Reverse x."""
    x = copy.copy(x)
    x.reverse()
    return x


@bundle()
def list_sort(x: Any, key: Any = None, reverse: Any = False):
    """Sort x."""
    x = copy.copy(x)
    x.sort(key=key, reverse=reverse)
    return x


# set in-place operators
@bundle()
def set_add(x: Any, y: Any):
    """Add y to x."""
    x = copy.copy(x)
    x.add(y)
    return x


@bundle()
def set_clear(x: Any):
    """Clear x."""
    x = copy.copy(x)
    x.clear()
    return x


@bundle()
def set_discard(x: Any, y: Any):
    """Discard y from x."""
    x = copy.copy(x)
    x.discard(y)
    return x


@bundle()
def set_intersection_update(x: Any, y: Any):
    """Update x with the intersection of x and y."""
    x = copy.copy(x)
    x.intersection_update(y)
    return x


@bundle()
def set_pop(x: Any):
    """Pop an element from x."""
    x = copy.copy(x)
    x.pop()
    return x


@bundle()
def set_remove(x: Any, y: Any):
    """Remove y from x."""
    x = copy.copy(x)
    x.remove(y)
    return x


@bundle()
def set_symmetric_difference_update(x: Any, y: Any):
    """Update x with the symmetric difference of x and y."""
    x = copy.copy(x)
    x.symmetric_difference_update(y)
    return x


@bundle()
def set_update(x: Any, y: Any):
    """Update x with y."""
    x = copy.copy(x)
    x.update(y)
    return x


@bundle()
def call_llm(system_prompt, *user_prompts, **kwargs):
    """Query the language model of system_prompt with user_prompts."""
    messages = [{"role": "system", "content": system_prompt}]
    for user_prompt in user_prompts:
        messages.append({"role": "user", "content": user_prompt})
<<<<<<< HEAD
    from opto.utils.llm import AutoGenLLM

    llm = AutoGenLLM()
=======
    from opto.utils.llm import LLM
    llm = LLM()
>>>>>>> f83151b1
    response = llm(messages=messages, **kwargs)
    return response.choices[0].message.content<|MERGE_RESOLUTION|>--- conflicted
+++ resolved
@@ -594,13 +594,7 @@
     messages = [{"role": "system", "content": system_prompt}]
     for user_prompt in user_prompts:
         messages.append({"role": "user", "content": user_prompt})
-<<<<<<< HEAD
-    from opto.utils.llm import AutoGenLLM
-
-    llm = AutoGenLLM()
-=======
     from opto.utils.llm import LLM
     llm = LLM()
->>>>>>> f83151b1
     response = llm(messages=messages, **kwargs)
     return response.choices[0].message.content