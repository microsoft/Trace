--- conflicted
+++ resolved
@@ -170,22 +170,6 @@
 
 T = TypeVar("T")
 
-<<<<<<< HEAD
-"""Graph is a registry of all the nodes, forming a Directed Acyclic Graph (DAG).
-
-    Attributes:
-        TRACE (bool): A class-level boolean attribute that determines whether the graph is traced when creating MessageNode. Default is True.
-        _nodes (defaultdict): An instance-level attribute, which is a defaultdict of lists, used as a lookup table to find nodes by name.
-
-    Notes:
-        The Graph class manages and organizes nodes in a Directed Acyclic Graph (DAG).
-        It provides methods to register nodes, clear the graph, retrieve nodes by name, and identify root nodes.
-        The `register` method assumes that elements in `_nodes` are never removed,
-        which is important for maintaining the integrity of node names.
-"""
-
-=======
->>>>>>> 62a27473
 
 class AbstractNode(Generic[T]):
     """AbstractNode represents an abstract data node in a directed graph.
@@ -260,7 +244,7 @@
             If this attribute is not present, an AttributeError will be raised.
         """
         if len(USED_NODES) > 0 and GRAPH.TRACE:  # We're within trace_nodes context.
-            USED_NODES[-1][-1].add(self)  # USED_NODES[-1] is latest FunModule and the current set of nodes being read.
+            USED_NODES[-1].add(self)
         return self.__getattribute__("_data")
 
     @property
