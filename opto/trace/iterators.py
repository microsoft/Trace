from opto.trace.nodes import node, Node, ExceptionNode
from typing import Any

<<<<<<< HEAD
# TODO: remove unused import
# from opto.trace.bundle import bundle
import opto.trace.operators as ops
from opto.trace.errors import ExecutionError

=======
from opto.trace.bundle import bundle
import opto.trace.operators as ops
from opto.trace.errors import ExecutionError
import numpy as np
>>>>>>> f83151b1

# List[Nodes], Node[List]
def iterate(x: Any):
    """Return an iterator object for node of list, tuple, set, or dict."""
    if not isinstance(x, Node):
        x = node(x)
    if issubclass(x.type, list) or issubclass(x.type, tuple) or issubclass(x.type, str) or issubclass(x.type, np.ndarray):
        return SeqIterable(x)
    elif issubclass(x.type, set):
        converted_list = ops.to_list(x)
        return SeqIterable(converted_list)
    elif issubclass(x.type, dict):
        return SeqIterable(x.keys())
    else:
        raw_traceback = "TypeError: Cannot unpack non-iterable {} object".format(
            type(x._data)
        )
        ex = TypeError(raw_traceback)
        e = ExceptionNode(
            ex,
            inputs=[x],
            info={
                "traceback": raw_traceback,
            },
        )
        raise ExecutionError(e)


# List, Tuple, Set share an Iterable
class SeqIterable:
    def __init__(self, wrapped_list):
        assert isinstance(wrapped_list, Node)
        self._index = 0
        self.wrapped_list = wrapped_list

    def __iter__(self):
        self._index = 0
        return self

    def __next__(self):
        if self._index < len(self.wrapped_list._data):
            result = self.wrapped_list[self._index]
            self._index += 1
            assert isinstance(result, Node)
            assert self.wrapped_list in result.parents
            return result
        else:
            raise StopIteration


class DictIterable:
    def __init__(self, wrapped_dict):
        assert isinstance(wrapped_dict, Node)
        self._index = 0
        self.wrapped_dict = wrapped_dict
        self.keys = ops.keys(wrapped_dict)

    def __iter__(self):
        self._index = 0
        return self

    def __next__(self):
        if self._index < len(self.keys):

            key = self.keys[self._index]
            result = (key, self.wrapped_dict[key])
            self._index += 1

            assert self.wrapped_dict in result[1].parents

            return result
        else:
            raise StopIteration<|MERGE_RESOLUTION|>--- conflicted
+++ resolved
@@ -1,18 +1,10 @@
 from opto.trace.nodes import node, Node, ExceptionNode
 from typing import Any
 
-<<<<<<< HEAD
-# TODO: remove unused import
-# from opto.trace.bundle import bundle
-import opto.trace.operators as ops
-from opto.trace.errors import ExecutionError
-
-=======
 from opto.trace.bundle import bundle
 import opto.trace.operators as ops
 from opto.trace.errors import ExecutionError
 import numpy as np
->>>>>>> f83151b1
 
 # List[Nodes], Node[List]
 def iterate(x: Any):
