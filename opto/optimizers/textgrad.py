--- conflicted
+++ resolved
@@ -225,10 +225,6 @@
     "<FEEDBACK>{results_gradient}</FEEDBACK>\n\n"
 )
 
-<<<<<<< HEAD
-# TODO: check removed the right one when deduplicate IN_CONTEXT_EXAMPLE_PROMPT_ADDITION
-=======
->>>>>>> f83151b1
 
 """
 Gradient accumulation: reduce / sum
@@ -312,11 +308,7 @@
     def __init__(
         self,
         parameters: List[ParameterNode],
-<<<<<<< HEAD
-        llm: AutoGenLLM = None,
-=======
         llm: AbstractModel = None,
->>>>>>> f83151b1
         *args,
         propagator: Propagator = None,
         objective: Union[None, str] = None,
