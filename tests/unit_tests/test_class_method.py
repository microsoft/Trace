from opto import trace
<<<<<<< HEAD
from copy import deepcopy
=======
from copy import deepcopy, copy
>>>>>>> c6feb70e

@trace.model
class Model:

    @trace.bundle(trainable=True)
    def forward(self, x):
        return x + 1


def test_case_two_models():
    m1 = Model()
    m2 = Model()

    # Make sure the parameters are different
    try:
        assert m1.__TRACE_RESERVED_self_node is not m2.__TRACE_RESERVED_self_node
    except AttributeError:
        # These secrets attributes are not defined yet. They will only be defined after the bundled method is accessed.
        pass

    # The hidden nodes are defined now
    assert len(m1.parameters()) == 1
    assert len(m2.parameters()) == 1

    # Make sure the parameters are different
    assert m1.__TRACE_RESERVED_self_node is not m2.__TRACE_RESERVED_self_node  # they are defined now
    assert m1.parameters()[0] is not m2.parameters()[0]

    # check that the reserved node is the returned parameter
    assert getattr(m1, '__TRACE_RESERVED_bundle_Model.forward').parameter is m1.parameters()[0]
    assert getattr(m2, '__TRACE_RESERVED_bundle_Model.forward').parameter is m2.parameters()[0]

    # each instance has a version different from the class' version
    assert m1.forward != m2.forward
    assert m1.forward != Model.forward
    assert m2.forward.parameter == Model.forward.parameter == m1.forward.parameter

    y1 = m1.forward(1)
    y2 = m1.forward(2)

    from opto.trace.utils import contain
    # self is not duplicated
    assert contain(y1.parents, m1.__TRACE_RESERVED_self_node)
    assert contain(y2.parents, m1.__TRACE_RESERVED_self_node)
    # assert m1.__TRACE_RESERVED_self_node in y1.parents
    # assert m1.__TRACE_RESERVED_self_node in y2.parents
    assert contain(y1.parents, m1.forward.parameter)
    assert contain(y2.parents, m1.forward.parameter)
    # assert m1.forward.parameter in y1.parents
    # assert m1.forward.parameter in y2.parents
    assert len(y1.parents) == 3  # since it's trainable
    assert len(y2.parents) == 3

def test_case_model_copy():
    m1 = Model()
    m2 = deepcopy(m1)

    # Make sure the parameters are different
    try:
        assert m1.__TRACE_RESERVED_self_node is not m2.__TRACE_RESERVED_self_node
    except AttributeError:
        # These secrets attributes are not defined yet. They will only be defined after the bundled method is accessed.
        pass

    # The hidden nodes are defined now
    assert len(m1.parameters()) == 1
    assert len(m2.parameters()) == 1

    # Make sure the parameters are different
    assert m1.__TRACE_RESERVED_self_node is not m2.__TRACE_RESERVED_self_node  # they are defined now
    assert m1.parameters()[0] is not m2.parameters()[0]

    # check that the reserved node is the returned parameter
    assert getattr(m1, '__TRACE_RESERVED_bundle_Model.forward').parameter is m1.parameters()[0]
    assert getattr(m2, '__TRACE_RESERVED_bundle_Model.forward').parameter is m2.parameters()[0]

    # each instance has a version different from the class' version
    assert m1.forward is not m2.forward
    assert m1.forward is not Model.forward
    assert m2.forward.parameter == Model.forward.parameter == m1.forward.parameter

    y1 = m1.forward(1)
<<<<<<< HEAD
    y2 = m1.forward(2)
=======
    y2 = m2.forward(2)
>>>>>>> c6feb70e

    from opto.trace.utils import contain
    # self is not duplicated
    assert contain(y1.parents, m1.__TRACE_RESERVED_self_node)
<<<<<<< HEAD
    assert contain(y2.parents, m1.__TRACE_RESERVED_self_node)
    # assert m1.__TRACE_RESERVED_self_node in y1.parents
    # assert m1.__TRACE_RESERVED_self_node in y2.parents
    assert contain(y1.parents, m1.forward.parameter)
    assert contain(y2.parents, m1.forward.parameter)
=======
    assert contain(y2.parents, m2.__TRACE_RESERVED_self_node)
    # assert m1.__TRACE_RESERVED_self_node in y1.parents
    # assert m1.__TRACE_RESERVED_self_node in y2.parents
    assert contain(y1.parents, m1.forward.parameter)
    assert contain(y2.parents, m2.forward.parameter)

    # assert m1.forward.parameter in y1.parents
    # assert m1.forward.parameter in y2.parents
    assert len(y1.parents) == 3  # since it's trainable
    assert len(y2.parents) == 3

def test_case_model_nested_copy():
    m1 = Model()
    m3 = deepcopy(m1)
    m2 = deepcopy(m3)

    # Make sure the parameters are different
    try:
        assert m1.__TRACE_RESERVED_self_node is not m2.__TRACE_RESERVED_self_node
    except AttributeError:
        # These secrets attributes are not defined yet. They will only be defined after the bundled method is accessed.
        pass

    # The hidden nodes are defined now
    assert len(m1.parameters()) == 1
    assert len(m2.parameters()) == 1

    # Make sure the parameters are different
    assert m1.__TRACE_RESERVED_self_node is not m2.__TRACE_RESERVED_self_node  # they are defined now
    assert m1.parameters()[0] is not m2.parameters()[0]

    # check that the reserved node is the returned parameter
    assert getattr(m1, '__TRACE_RESERVED_bundle_Model.forward').parameter is m1.parameters()[0]
    assert getattr(m2, '__TRACE_RESERVED_bundle_Model.forward').parameter is m2.parameters()[0]

    # each instance has a version different from the class' version
    assert m1.forward is not m2.forward
    assert m1.forward is not Model.forward
    assert m2.forward.parameter == Model.forward.parameter == m1.forward.parameter

    y1 = m1.forward(1)
    y2 = m2.forward(2)

    from opto.trace.utils import contain
    # self is not duplicated
    assert contain(y1.parents, m1.__TRACE_RESERVED_self_node)
    assert contain(y2.parents, m2.__TRACE_RESERVED_self_node)
    # assert m1.__TRACE_RESERVED_self_node in y1.parents
    # assert m1.__TRACE_RESERVED_self_node in y2.parents
    assert contain(y1.parents, m1.forward.parameter)
    assert contain(y2.parents, m2.forward.parameter)

>>>>>>> c6feb70e
    # assert m1.forward.parameter in y1.parents
    # assert m1.forward.parameter in y2.parents
    assert len(y1.parents) == 3  # since it's trainable
    assert len(y2.parents) == 3

test_case_two_models()
<<<<<<< HEAD
test_case_model_copy()
=======
test_case_model_copy()
test_case_model_nested_copy()
>>>>>>> c6feb70e
<|MERGE_RESOLUTION|>--- conflicted
+++ resolved
@@ -1,9 +1,5 @@
 from opto import trace
-<<<<<<< HEAD
-from copy import deepcopy
-=======
 from copy import deepcopy, copy
->>>>>>> c6feb70e
 
 @trace.model
 class Model:
@@ -86,22 +82,11 @@
     assert m2.forward.parameter == Model.forward.parameter == m1.forward.parameter
 
     y1 = m1.forward(1)
-<<<<<<< HEAD
-    y2 = m1.forward(2)
-=======
     y2 = m2.forward(2)
->>>>>>> c6feb70e
 
     from opto.trace.utils import contain
     # self is not duplicated
     assert contain(y1.parents, m1.__TRACE_RESERVED_self_node)
-<<<<<<< HEAD
-    assert contain(y2.parents, m1.__TRACE_RESERVED_self_node)
-    # assert m1.__TRACE_RESERVED_self_node in y1.parents
-    # assert m1.__TRACE_RESERVED_self_node in y2.parents
-    assert contain(y1.parents, m1.forward.parameter)
-    assert contain(y2.parents, m1.forward.parameter)
-=======
     assert contain(y2.parents, m2.__TRACE_RESERVED_self_node)
     # assert m1.__TRACE_RESERVED_self_node in y1.parents
     # assert m1.__TRACE_RESERVED_self_node in y2.parents
@@ -154,16 +139,11 @@
     assert contain(y1.parents, m1.forward.parameter)
     assert contain(y2.parents, m2.forward.parameter)
 
->>>>>>> c6feb70e
     # assert m1.forward.parameter in y1.parents
     # assert m1.forward.parameter in y2.parents
     assert len(y1.parents) == 3  # since it's trainable
     assert len(y2.parents) == 3
 
 test_case_two_models()
-<<<<<<< HEAD
 test_case_model_copy()
-=======
-test_case_model_copy()
-test_case_model_nested_copy()
->>>>>>> c6feb70e
+test_case_model_nested_copy()