<html lang="en"><head>

 <!-- Primary Meta Tags -->
<title>Trace</title>
<meta charset="utf-8">
<meta name="viewport" content="width=device-width, initial-scale=1, shrink-to-fit=no">
<meta name="title" content="Trace">
<meta name="description" content="Trace is a new AutoDiff-like tool for training AI systems end-to-end with general feedback.">
<meta name="keywords" content="Library, Artificial Intelligence, Microsoft Research, Trace, Python, Large Language Model, LLM" />

<!-- Twitter -->
<meta property="twitter:card" content="summary_large_image">
<meta property="twitter:url" content="https://microsoft.github.io/Trace/">
<meta property="twitter:title" content="Trace">
<meta property="twitter:description" content="Trace is a new AutoDiff-like tool for training AI systems end-to-end with general feedback.">
<meta property="twitter:image" content="https://microsoft.github.io/Trace/images/thumbnail3.png">


<!-- Fontawesome -->
<link type="text/css" href="vendor/@fortawesome/fontawesome-free/css/all.min.css" rel="stylesheet">

<!-- Prism -->
<!--<link type="text/css" href="vendor/prismjs/themes/prism.css" rel="stylesheet">-->

<!-- HightlightJS -->
<link rel="stylesheet" href="https://cdnjs.cloudflare.com/ajax/libs/highlight.js/11.9.0/styles/github-dark.min.css">


<!-- VectorMap -->
<link rel="stylesheet" href="vendor/jqvmap/dist/jqvmap.min.css">

<!-- Rocket CSS -->
<link type="text/css" href="css/rocket.css" rel="stylesheet">

<!-- Custom Font -->
<!-- https://www.npmjs.com/package/@vetixy/circular-std -->
<link type="text/css" href="css/custom.css" rel="stylesheet">

<!-- NOTICE: You can use the _analytics.html partial to include production code specific code & trackers -->
<style>

body, h1, h2, h3, a {
    font-family: "CircularStd", "Nunito Sans", sans-serif;
}

body {
    font-weight: 400;
    color: black;
}

a {
    color: #1a4e7b;
}

.display-1 {
    font-weight: 400 !important;
}

.btn-long {
    padding-left: 4rem !important;
    padding-right: 4rem !important;
    padding-bottom: 0.5rem !important;
    padding-top: 0.5rem !important;
}

nav .btn {
    font-weight: 400 !important;
    padding-left: 45px;
    padding-right: 45px;
}

.bg-primary .nav-link {
    color: black;
}

.nav-pills .nav-link {
    padding: 0.75rem 0.85rem;
    transition: all 0.2s ease;
    box-shadow: 0 4px 30px rgba(0, 0, 0, 0.05);
    border: 1px solid black;
}

.nav-pills .nav-link.active, .nav-pills .show > .nav-link {
    color: black;
    background-color: #f9e4b4;
    border-color: #86a3b5;
}

.btn-soft {
    color: black;
    background-color: transparent;
    border-color: black;
    box-shadow: 0 2px 18px rgba(0, 0, 0, 0.02);
}

.btn-soft:hover {
    background-color: black;
    color: white;
    border-color: black;
}

.btn-outline-black {
    color: black;
    background-color: transparent;
    border-color: black;
    border-width: 1px;
}

.navbar-main {
    padding-top: 1rem !important;
}

.headroom--not-top.navbar-theme-primary {
    background-color: #ffc202;
}

.btn-secondary {
    color: black;
    background-color: transparent;
    border-color: black;
    box-shadow: 0 2px 18px rgba(0, 0, 0, 0.02);
    font-weight: 400;
}

.btn-secondary:hover {
    color: black;
    background-color: #f9e4b4;
    border-color: #f9e4b4;
    box-shadow: 0 2px 18px rgba(0, 0, 0, 0.02);
}

.btn-start {
    color: black;
    background-color: #f9e4b4;
    border-color: #f9e4b4;
    box-shadow: 0 2px 18px rgba(0, 0, 0, 0.02);
    font-weight: 400;
}

.btn-start:hover {
    background-color: black;
    color: white;
    border-color: black;
}

.pattern {
    background-image: url(assets/img/patterns/wave.svg);
}

/* .nav-link {
    color: white;
} */

<<<<<<< HEAD
/*.bg-primary  {*/
/*    color: #1a4e7b;*/
/*}*/
=======
>>>>>>> e7640eed

.tab-content {
    color: black
}

.icon-primary {
    color: #1a4e7b;
}

.wrap-code {
    white-space: pre-wrap !important;
    word-break: normal;
    word-wrap: break-word !important;
}

/* pre[class*="language-"],
code[class*="language-"] {
    font-family: Consolas, Monaco, 'Andale Mono', 'Ubuntu Mono', monospace;
    font-size: 0.9em;
    overflow: auto;
    font-weight: normal;
} */
/**
 * One Light theme for prism.js
 * Based on Atom's One Light theme: https://github.com/atom/atom/tree/master/packages/one-light-syntax
 */

/**
 * One Light colours (accurate as of commit eb064bf on 19 Feb 2021)
 * From colors.less
 * --mono-1: hsl(230, 8%, 24%);
 * --mono-2: hsl(230, 6%, 44%);
 * --mono-3: hsl(230, 4%, 64%)
 * --hue-1: hsl(198, 99%, 37%);
 * --hue-2: hsl(221, 87%, 60%);
 * --hue-3: hsl(301, 63%, 40%);
 * --hue-4: hsl(119, 34%, 47%);
 * --hue-5: hsl(5, 74%, 59%);
 * --hue-5-2: hsl(344, 84%, 43%);
 * --hue-6: hsl(35, 99%, 36%);
 * --hue-6-2: hsl(35, 99%, 40%);
 * --syntax-fg: hsl(230, 8%, 24%);
 * --syntax-bg: hsl(230, 1%, 98%);
 * --syntax-gutter: hsl(230, 1%, 62%);
 * --syntax-guide: hsla(230, 8%, 24%, 0.2);
 * --syntax-accent: hsl(230, 100%, 66%);
 * From syntax-variables.less
 * --syntax-selection-color: hsl(230, 1%, 90%);
 * --syntax-gutter-background-color-selected: hsl(230, 1%, 90%);
 * --syntax-cursor-line: hsla(230, 8%, 24%, 0.05);
 */

/*code[class*="language-"],*/
/*pre[class*="language-"] {*/
/*	background: hsl(230, 1%, 98%);*/
/*	color: hsl(230, 8%, 24%);*/
/*	font-family: "Fira Code", "Fira Mono", Menlo, Consolas, "DejaVu Sans Mono", monospace;*/
/*	direction: ltr;*/
/*	text-align: left;*/
/*	white-space: pre;*/
/*	word-spacing: normal;*/
/*	word-break: normal;*/
/*	line-height: 1.5;*/
/*	-moz-tab-size: 2;*/
/*	-o-tab-size: 2;*/
/*	tab-size: 2;*/
/*	-webkit-hyphens: none;*/
/*	-moz-hyphens: none;*/
/*	-ms-hyphens: none;*/
/*	hyphens: none;*/
/*    font-size: 0.9em;*/
/*    font-weight: normal;*/
/*}*/

/*!* Selection *!*/
/*code[class*="language-"]::-moz-selection,*/
/*code[class*="language-"] *::-moz-selection,*/
/*pre[class*="language-"] *::-moz-selection {*/
/*	background: hsl(230, 1%, 90%);*/
/*	color: inherit;*/
/*}*/

/*code[class*="language-"]::selection,*/
/*code[class*="language-"] *::selection,*/
/*pre[class*="language-"] *::selection {*/
/*	background: hsl(230, 1%, 90%);*/
/*	color: inherit;*/
/*}*/

/*!* Code blocks *!*/
/*pre[class*="language-"] {*/
/*	padding: 1em;*/
/*	margin: 0.5em 0;*/
/*	overflow: auto;*/
/*	border-radius: 0.3em;*/
/*}*/

/* Inline code */
:not(pre) > code[class*="language-"] {
	padding: 0.2em 0.3em;
	border-radius: 0.3em;
	white-space: normal;
}

.token.comment,
.token.prolog,
.token.cdata {
	color: hsl(240, 2%, 46%);
}

.token.doctype,
.token.punctuation,
.token.entity {
	color: hsl(230, 8%, 24%);
}

.token.attr-name,
.token.class-name,
.token.boolean,
.token.constant,
.token.number,
.token.atrule {
	color: hsl(35, 100%, 32%);
}

.token.keyword {
	color: hsl(301, 63%, 40%);
}

.token.property,
.token.tag,
.token.symbol,
.token.deleted,
.token.important {
	color: hsl(5, 74%, 59%);
}

.token.selector,
.token.string,
.token.char,
.token.builtin,
.token.inserted,
.token.regex,
.token.attr-value,
.token.attr-value > .token.punctuation {
	color: hsl(119, 34%, 37%);
}

.token.variable,
.token.operator,
.token.function {
	color: hsl(220, 67%, 53%);
}

.token.url {
	color: hsl(198, 99%, 37%);
}

/* HTML overrides */
.token.attr-value > .token.punctuation.attr-equals,
.token.special-attr > .token.attr-value > .token.value.css {
	color: hsl(230, 8%, 24%);
}

/* CSS overrides */
.language-css .token.selector {
	color: hsl(5, 74%, 59%);
}

.language-css .token.property {
	color: hsl(230, 8%, 24%);
}

.language-css .token.function,
.language-css .token.url > .token.function {
	color: hsl(198, 99%, 37%);
}

.language-css .token.url > .token.string.url {
	color: hsl(119, 34%, 47%);
}

.language-css .token.important,
.language-css .token.atrule .token.rule {
	color: hsl(301, 63%, 40%);
}

/* JS overrides */
.language-javascript .token.operator {
	color: hsl(301, 63%, 40%);
}

.language-javascript .token.template-string > .token.interpolation > .token.interpolation-punctuation.punctuation {
	color: hsl(344, 84%, 43%);
}

/* JSON overrides */
.language-json .token.operator {
	color: hsl(230, 8%, 24%);
}

.language-json .token.null.keyword {
	color: hsl(35, 99%, 36%);
}

/* MD overrides */
.language-markdown .token.url,
.language-markdown .token.url > .token.operator,
.language-markdown .token.url-reference.url > .token.string {
	color: hsl(230, 8%, 24%);
}

.language-markdown .token.url > .token.content {
	color: hsl(221, 87%, 60%);
}

.language-markdown .token.url > .token.url,
.language-markdown .token.url-reference.url {
	color: hsl(198, 99%, 37%);
}

.language-markdown .token.blockquote.punctuation,
.language-markdown .token.hr.punctuation {
	color: hsl(230, 4%, 64%);
	font-style: italic;
}

.language-markdown .token.code-snippet {
	color: hsl(119, 34%, 47%);
}

.language-markdown .token.bold .token.content {
	color: hsl(35, 99%, 36%);
}

.language-markdown .token.italic .token.content {
	color: hsl(301, 63%, 40%);
}

.language-markdown .token.strike .token.content,
.language-markdown .token.strike .token.punctuation,
.language-markdown .token.list.punctuation,
.language-markdown .token.title.important > .token.punctuation {
	color: hsl(5, 74%, 59%);
}

/* General */
.token.bold {
	font-weight: bold;
}

.token.comment,
.token.italic {
	font-style: italic;
}

.token.entity {
	cursor: help;
}

.token.namespace {
	opacity: 0.8;
}

/* Plugin overrides */
/* Selectors should have higher specificity than those in the plugins' default stylesheets */

/* Show Invisibles plugin overrides */
.token.token.tab:not(:empty):before,
.token.token.cr:before,
.token.token.lf:before,
.token.token.space:before {
	color: hsla(230, 8%, 24%, 0.2);
}

/* Toolbar plugin overrides */
/* Space out all buttons and move them away from the right edge of the code block */
div.code-toolbar > .toolbar.toolbar > .toolbar-item {
	margin-right: 0.4em;
}

/* Styling the buttons */
div.code-toolbar > .toolbar.toolbar > .toolbar-item > button,
div.code-toolbar > .toolbar.toolbar > .toolbar-item > a,
div.code-toolbar > .toolbar.toolbar > .toolbar-item > span {
	background: hsl(230, 1%, 90%);
	color: hsl(230, 6%, 44%);
	padding: 0.1em 0.4em;
	border-radius: 0.3em;
}

div.code-toolbar > .toolbar.toolbar > .toolbar-item > button:hover,
div.code-toolbar > .toolbar.toolbar > .toolbar-item > button:focus,
div.code-toolbar > .toolbar.toolbar > .toolbar-item > a:hover,
div.code-toolbar > .toolbar.toolbar > .toolbar-item > a:focus,
div.code-toolbar > .toolbar.toolbar > .toolbar-item > span:hover,
div.code-toolbar > .toolbar.toolbar > .toolbar-item > span:focus {
	background: hsl(230, 1%, 78%); /* custom: darken(--syntax-bg, 20%) */
	color: hsl(230, 8%, 24%);
}

/* Line Highlight plugin overrides */
/* The highlighted line itself */
.line-highlight.line-highlight {
	background: hsla(230, 8%, 24%, 0.05);
}

/* Default line numbers in Line Highlight plugin */
.line-highlight.line-highlight:before,
.line-highlight.line-highlight[data-end]:after {
	background: hsl(230, 1%, 90%);
	color: hsl(230, 8%, 24%);
	padding: 0.1em 0.6em;
	border-radius: 0.3em;
	box-shadow: 0 2px 0 0 rgba(0, 0, 0, 0.2); /* same as Toolbar plugin default */
}

/* Hovering over a linkable line number (in the gutter area) */
/* Requires Line Numbers plugin as well */
pre[id].linkable-line-numbers.linkable-line-numbers span.line-numbers-rows > span:hover:before {
	background-color: hsla(230, 8%, 24%, 0.05);
}

/* Line Numbers and Command Line plugins overrides */
/* Line separating gutter from coding area */
.line-numbers.line-numbers .line-numbers-rows,
.command-line .command-line-prompt {
	border-right-color: hsla(230, 8%, 24%, 0.2);
}

/* Stuff in the gutter */
.line-numbers .line-numbers-rows > span:before,
.command-line .command-line-prompt > span:before {
	color: hsl(230, 1%, 62%);
}

/* Match Braces plugin overrides */
/* Note: Outline colour is inherited from the braces */
.rainbow-braces .token.token.punctuation.brace-level-1,
.rainbow-braces .token.token.punctuation.brace-level-5,
.rainbow-braces .token.token.punctuation.brace-level-9 {
	color: hsl(5, 74%, 59%);
}

.rainbow-braces .token.token.punctuation.brace-level-2,
.rainbow-braces .token.token.punctuation.brace-level-6,
.rainbow-braces .token.token.punctuation.brace-level-10 {
	color: hsl(119, 34%, 47%);
}

.rainbow-braces .token.token.punctuation.brace-level-3,
.rainbow-braces .token.token.punctuation.brace-level-7,
.rainbow-braces .token.token.punctuation.brace-level-11 {
	color: hsl(221, 87%, 60%);
}

.rainbow-braces .token.token.punctuation.brace-level-4,
.rainbow-braces .token.token.punctuation.brace-level-8,
.rainbow-braces .token.token.punctuation.brace-level-12 {
	color: hsl(301, 63%, 40%);
}

/* Diff Highlight plugin overrides */
/* Taken from https://github.com/atom/github/blob/master/styles/variables.less */
pre.diff-highlight > code .token.token.deleted:not(.prefix),
pre > code.diff-highlight .token.token.deleted:not(.prefix) {
	background-color: hsla(353, 100%, 66%, 0.15);
}

pre.diff-highlight > code .token.token.deleted:not(.prefix)::-moz-selection,
pre.diff-highlight > code .token.token.deleted:not(.prefix) *::-moz-selection,
pre > code.diff-highlight .token.token.deleted:not(.prefix)::-moz-selection,
pre > code.diff-highlight .token.token.deleted:not(.prefix) *::-moz-selection {
	background-color: hsla(353, 95%, 66%, 0.25);
}

pre.diff-highlight > code .token.token.deleted:not(.prefix)::selection,
pre.diff-highlight > code .token.token.deleted:not(.prefix) *::selection,
pre > code.diff-highlight .token.token.deleted:not(.prefix)::selection,
pre > code.diff-highlight .token.token.deleted:not(.prefix) *::selection {
	background-color: hsla(353, 95%, 66%, 0.25);
}

pre.diff-highlight > code .token.token.inserted:not(.prefix),
pre > code.diff-highlight .token.token.inserted:not(.prefix) {
	background-color: hsla(137, 100%, 55%, 0.15);
}

pre.diff-highlight > code .token.token.inserted:not(.prefix)::-moz-selection,
pre.diff-highlight > code .token.token.inserted:not(.prefix) *::-moz-selection,
pre > code.diff-highlight .token.token.inserted:not(.prefix)::-moz-selection,
pre > code.diff-highlight .token.token.inserted:not(.prefix) *::-moz-selection {
	background-color: hsla(135, 73%, 55%, 0.25);
}

pre.diff-highlight > code .token.token.inserted:not(.prefix)::selection,
pre.diff-highlight > code .token.token.inserted:not(.prefix) *::selection,
pre > code.diff-highlight .token.token.inserted:not(.prefix)::selection,
pre > code.diff-highlight .token.token.inserted:not(.prefix) *::selection {
	background-color: hsla(135, 73%, 55%, 0.25);
}

/* Previewers plugin overrides */
/* Based on https://github.com/atom-community/atom-ide-datatip/blob/master/styles/atom-ide-datatips.less and https://github.com/atom/atom/blob/master/packages/one-light-ui */
/* Border around popup */
.prism-previewer.prism-previewer:before,
.prism-previewer-gradient.prism-previewer-gradient div {
	border-color: hsl(0, 0, 95%);
}

/* Angle and time should remain as circles and are hence not included */
.prism-previewer-color.prism-previewer-color:before,
.prism-previewer-gradient.prism-previewer-gradient div,
.prism-previewer-easing.prism-previewer-easing:before {
	border-radius: 0.3em;
}

/* Triangles pointing to the code */
.prism-previewer.prism-previewer:after {
	border-top-color: hsl(0, 0, 95%);
}

.prism-previewer-flipped.prism-previewer-flipped.after {
	border-bottom-color: hsl(0, 0, 95%);
}

/* Background colour within the popup */
.prism-previewer-angle.prism-previewer-angle:before,
.prism-previewer-time.prism-previewer-time:before,
.prism-previewer-easing.prism-previewer-easing {
	background: hsl(0, 0%, 100%);
}

/* For angle, this is the positive area (eg. 90deg will display one quadrant in this colour) */
/* For time, this is the alternate colour */
.prism-previewer-angle.prism-previewer-angle circle,
.prism-previewer-time.prism-previewer-time circle {
	stroke: hsl(230, 8%, 24%);
	stroke-opacity: 1;
}

/* Stroke colours of the handle, direction point, and vector itself */
.prism-previewer-easing.prism-previewer-easing circle,
.prism-previewer-easing.prism-previewer-easing path,
.prism-previewer-easing.prism-previewer-easing line {
	stroke: hsl(230, 8%, 24%);
}

/* Fill colour of the handle */
.prism-previewer-easing.prism-previewer-easing circle {
	fill: transparent;
}

</style>

<!-- Google tag (gtag.js) -->
<!-- <script async src="https://www.googletagmanager.com/gtag/js?id=G-C3WH29YM90"></script>
<script>
  window.dataLayer = window.dataLayer || [];
  function gtag(){dataLayer.push(arguments);}
  gtag('js', new Date());

  gtag('config', 'G-C3WH29YM90');
</script> -->

<script defer data-domain="microsoft.github.io/trace" src="https://plausible.io/js/script.js"></script>

</head>


<body>
  <header class="header-global">
  <nav id="navbar-main" class="navbar navbar-main navbar-expand-md navbar-dark navbar-theme-primary headroom py-lg-2 px-lg-6 headroom--not-bottom headroom--pinned headroom--top">
      <div class="container">
          <div class="navbar-collapse collapse" id="navbar_global">
              <div class="navbar-collapse-header">
                  <div class="row">
                      <div class="col-6 collapse-brand">
                          <a class="d-flex align-items-center" href="index.html">
                              <!-- <img src="assets/img/brand/dark.svg" alt="Logo dark"> -->
                          </a>
                      </div>
                      <div class="col-6 collapse-close">
                          <a href="#navbar_global" class="fas fa-times" data-toggle="collapse" data-target="#navbar_global" aria-controls="navbar_global" aria-expanded="false" aria-label="Toggle navigation"></a>
                      </div>
                  </div>
              </div>
              <ul class="navbar-nav navbar-nav-hover justify-content-center d-lg-none">
                  <li class="nav-item">
                      <a href="index.html" class="nav-link">Overview</a>
                  </li>
                  <li class="nav-item">
                    <a class="nav-link" href="https://www.microsoft.com/en-us/research/blog/tracing-the-path-to-self-adapting-ai-agents/">Blogpost</a>
                  </li>
                  <li class="nav-item">
                    <a class="nav-link" href="https://arxiv.org/abs/2406.16218">Paper</a>
                  </li>
                  <li class="nav-item">
                    <a class="nav-link" href="https://github.com/microsoft/trace">GitHub</a>
                  </li>
                  <li class="nav-item">
                    <a class="nav-link" href="https://microsoft.github.io/Trace/intro.html">Docs</a>
                  </li>
              </ul>
          </div>
          <div class="d-none d-md-block">
             <!-- <a href="#" target="_blank" class="btn btn-secondary btn-pricing-plan animate-up-2 mr-3"><i class="fab fa-github mr-2"></i> Repo (Coming soon)</a> -->
             <a href="https://github.com/microsoft/trace" target="_blank" class="btn btn-soft btn-pricing-plan animate-up-2 mr-1">GitHub</a>
             <a href="https://microsoft.github.io/Trace/intro.html" target="_blank" class="btn btn-outline-black btn-docs animate-up-2">Docs</a>
             <a href="https://www.microsoft.com/en-us/research/blog/tracing-the-path-to-self-adapting-ai-agents/" target="_blank" class="btn btn-outline-black animate-up-2 mr-1">Blogpost</a>
             <a href="https://arxiv.org/abs/2406.16218" target="_blank" class="btn btn-outline-black animate-up-2 mr-1">Paper</a>
          </div>
          <div class="d-flex d-lg-none align-items-center ml-auto">
              <button class="navbar-toggler" type="button" data-toggle="collapse" data-target="#navbar_global" aria-controls="navbar_global" aria-expanded="false" aria-label="Toggle navigation"><span class="navbar-toggler-icon"></span></button>
          </div>
      </div>
  </nav>
</header>
  <main>

      <!-- <div class="preloader bg-soft flex-column justify-content-center align-items-center">
  <img class="loader-element" src="assets/img/brand/dark.svg" height="50" alt="Rocket logo">
      </div> -->
<!-- Building End-to-end Automatic Optimization of AI Systems <br> -->
      <!-- Hero -->
<!--      pb-11 pb-lg-13-->
      <section class="section-header pb-6 bg-primary">
          <div class="container">
              <div class="row justify-content-center pb-6">
                  <div class="col-12 col-md-10 text-center">
<!--                      <h1 class="display-1 mb-4">Trace, the next AutoDiff</h1>-->
                          <img style="width: 500px" class="mt-5 mb-n2" src="images/logo/Trace_Black_B.png">
                      <!-- Building End-to-end Automatic Optimization of AI Systems <br>  -->
                      <p class="lead px-lg-5">End-to-end Generative Optimization for AI Agents </p>
                      <a href="https://microsoft.github.io/Trace/intro.html" target="_blank" class="btn btn-start btn-long animate-up-2 pb-3 pt-3">Get Started</a>
                      <p></p>
                  </div>
              </div>
              <!--div class="row justify-content-center">
                  <div class="col-12 col-md-7">
                      <form action="https://gmail.us14.list-manage.com/subscribe/post?u=3941794c6b4e6156e45807fd7&amp;id=60c13fc4cd&amp;f_id=00d5c2e1f0"
                        method="post" id="mc-embedded-subscribe-form" name="mc-embedded-subscribe-form" target="_self" novalidate="" class="form-group mb-4">
                          <div class="d-flex flex-row justify-content-center">
                              <div class="input-group">
                                  <input class="form-control form-control-xl border-light" placeholder="name@example.com" type="email" name="EMAIL" required="">
                                  <div aria-hidden="true" style="position: absolute; left: -5000px;"><input type="text" name="b_3941794c6b4e6156e45807fd7_60c13fc4cd" tabindex="-1" value=""></div> <div class="input-group-prepend">
                                    <button type="submit" class="btn btn-primary btn-sm rounded-right">Sign Up for Updates</button>
                                  </div>
                              </div>
                          </div>
                      </form>
                      <div class="text-center">
                        <a href="https://microsoft.github.io/Trace/intro.html" target="_blank" class="btn btn-secondary animate-up-2 mb-4 pb-3 pt-3">Getting Started</a>
                      </div>
                  </div>
              </div-->
              <div class="row justify-content-center">
<!--                  <div class="col-xl-8 col-lg-9 col-md-12 mt-3 ext-center d-none d-md-block d-lg-block d-xl-block">-->
<!--                    <img src="images/main_fig.png" alt="Trace optimizing a sales agent">-->
<!--                  </div>-->
                  <div class="col-10 col-lg-7 align-items-center">
                    <div class="row d-none d-md-inline ">
                        <p style="font-size: 20px"><b>1. Write agent flexibly in Python.</b> Declare the trainable parts and decorate the agent’s methods. Just like writing a neural network.</p>
                    </div>
                    <div class="row mx-n6 d-none d-md-inline">
                        <iframe
                            class="mt-n6 mb-n6"
                            src="https://carbon.now.sh/embed/kcxwuzkw9QrBuhlzy8dv"
                            style="width: 791px; height: 700px; border:0; transform: scale(0.8); overflow:scroll;"
                            sandbox="allow-scripts allow-same-origin">
                        </iframe>
                    </div>
                      <div class="row d-none d-md-inline">
                          <p style="font-size: 20px"><b>2. Train agent using feedback.</b> Trace back-propagates feedback to end-to-end update parameters (codes, prompts, etc.) in-place.</p>
                      </div>
                      <!-- <div class="row justify-content-center"> -->
                    <div class="row mx-n7 d-none d-md-inline">
                        <iframe
                        class="mt-n5 mb-n6"
                            src="https://carbon.now.sh/embed/EURW8ISNQ5DLsNbUgniH"
                            style="width: 791px; height: 500px; border:0; transform: scale(0.8); overflow:scroll;"
                            sandbox="allow-scripts allow-same-origin">
                        </iframe>
                    </div>

                  </div>
                  <div class="col-1"></div>
                  <div class="col-3 d-none d-lg-inline">
                    <div class="row mt-4">
                        <img style="width: 100%" src="images/code_snippets/landing_left_bar.png">
                    </div>

                  </div>
              </div>
          </div>
          <div class="bottom"></div>
      </section>
<!--      <div class="section pt-0">-->
<!--          <div class="container mt-n9 mt-lg-n12 z-2">-->
<!--              <div class="row justify-content-center">-->
<!--                  <div class="col-11 col-md-11">-->
<!--                      <div class="position-relative">-->
<!--                          &lt;!&ndash; <button type="button" class="hotspot-popover bg-white" style="top: 35%; left: 5%;" data-container="body" data-toggle="popover" title="Menu" data-content="Use this menu to find the majority of a platform's essential functions."></button> &ndash;&gt;-->
<!--&lt;!&ndash;                          <button type="button" class="hotspot-popover bg-primary" style="top: 55%; left: 35%;" data-container="body" data-toggle="popover" title="Learned to Enumerate" data-content="After two optimizer iterations, the code becomes an enumeration strategy that a novice programmer might write." data-original-title="Learned to Enumerate" aria-label="Hover"></button>&ndash;&gt;-->
<!--&lt;!&ndash;                          <button type="button" class="hotspot-popover bg-primary" style="top: 10%; left: 80%;" data-container="body" data-toggle="popover" title="Learned to Balance Exploration with Exploitation" data-content="In later iterations, the code is automatically optimized to an explore-exploit strategy like what a sophisticated programmer might write." data-original-title="Learned to Balance Exploration with Exploitation" aria-label="Hover"></button>&ndash;&gt;-->
<!--&lt;!&ndash;                          <img class="shadow-box rounded" src="images/main_figure.png" alt="Trace optimizing a Battleship agent">&ndash;&gt;-->
<!--&lt;!&ndash;                          <img src="images/main_fig.png" alt="Trace optimizing a sales agent">&ndash;&gt;-->
<!--                      </div>-->
<!--                  </div>-->
<!--              </div>-->
<!--          </div>-->
<!--      </div>-->

<!--      pt-0-->
    <section class="section section-lg pt-6  pb-0">
        <div class="container justify-content-center mb-5">
            <div class="row justify-content-center mb-6">
                <div class="col-12 col-md-8 text-center">
                    <h2 class="h1 font-weight-bolder mb-4">Trace in 5 Minutes</h2>
                    <p>
                        Trace is an open-source generative optimization framework for end-to-end training AI agents with general feedback (like scores, natural language, errors, etc.).
                    </p>
                    <a href="https://colab.research.google.com/github/microsoft/Trace/blob/experimental/docs/examples/basic/greeting.ipynb" rel="nofollow" target="_blank"><img src="https://camo.githubusercontent.com/96889048f8a9014fdeba2a891f97150c6aac6e723f5190236b10215a97ed41f3/68747470733a2f2f636f6c61622e72657365617263682e676f6f676c652e636f6d2f6173736574732f636f6c61622d62616467652e737667" alt="Open In Colab" data-canonical-src="https://colab.research.google.com/assets/colab-badge.svg" style="width: 120px;" class="mb-4"></a>
                    <div class="shadow-box" style="padding:56.25% 0 0 0;position:relative;"><iframe src="https://player.vimeo.com/video/1036224270?title=0&amp;byline=0&amp;portrait=0&amp;badge=0&amp;autopause=0&amp;player_id=0&amp;app_id=58479" frameborder="0" allow="autoplay; fullscreen; picture-in-picture; clipboard-write" style="position:absolute;top:0;left:0;width:100%;height:100%;" title="Trace Overview"></iframe></div><script src="https://player.vimeo.com/api/player.js"></script>
                </div>
            </div>
            <div class="row">
                <div class="col-12 col-lg-4 mb-4 mb-lg-0">
                    <div class="card bg-white border-light shadow-soft p-4">
                        <div class="card-body p-3 text-center">
                            <div class="icon icon-lg icon-primary justify-content-start mb-3">
                                <span class="fas fa-cogs"></span>
                            </div>
                            <!-- <h4 class="mb-4">Chained End-to-End Optimization</h4> -->
                            <!-- <h4 class="mb-4">End-to-end Optimization</h4>
                            <p> An AI system has many modules. Some modules are pure Python programs. Some make calls to other APIs to retrieve or generate contents.
                                Trace allows you to specify tunable parts of your system and optimize your entire workflow end-to-end using feedback (like scores, natural language, errors, etc.).
                            </p> -->
                            <h4 class="mb-4">End-to-End Generative Optimization</h4>
                            <!-- <p>Trace is a new AutoDiff-like tool for training AI systems. This generalization is made possible by a new mathematical formulation of optimization, we call Optimization with Trace Oracle (OPTO), which can describe end-to-end optimization of AI systems with general feedback (such as numerical losses, natural language, errors, or images).</p> -->
                            <p>An AI agent has many modules. Trace captures the system's underlying execution flow and represents it as a graph. Trace can then optimize the entire system with general feedback using LLM-based optimizers.</p>
                        </div>
                    </div>
                </div>
                <div class="col-12 col-lg-4 mb-4 mb-lg-0">
                    <div class="card bg-white border-light shadow-soft p-4">
                        <div class="card-body p-3 text-center">
                            <div class="icon icon-lg icon-primary justify-content-start mb-3">
                                <span class="fab fa-python"></span>
                            </div>
                            <h4 class="mb-4 py-lg-1">Native Python Support</h4>
                            <p>Trace gives users full flexibility in programming AI agents. By using two primitives <button type="button" class="btn btn-secondary btn-sm pb-0 pt-0" data-container="body" data-toggle="popover" data-placement="top" title="node" data-content="node can be used to wrap over normal Python objects like a string, number, list, or dictionary.">node</button> and
                                <button type="button" class="btn btn-secondary btn-sm pb-0 pt-0" data-container="body" data-toggle="popover" data-placement="bottom" title="bundle" data-content="bundle is a decorator to wrap over Python functions.">bundle</button> to wrap over Python objects and functions, Trace is compatible with any Python program and capable of optimizing any mixture of <u>code</u>,
                                <u>string</u>, <u>numbers</u>, and <u>objects</u>, etc.
                            </p>
                        </div>
                    </div>
                </div>
                <div class="col-12 col-lg-4">
                    <div class="card bg-white border-light shadow-soft p-4">
                        <div class="card-body p-3 text-center">
                            <div class="icon icon-lg icon-primary justify-content-start mb-3">
                                <span class="fas fa-project-diagram"></span>
                            </div>
                            <h4 class="mb-4">Research Platform </h4>
                            <p>Trace propagates execution traces as <i>Minimal Subgraphs</i> to optimizers. This common abstraction allows easy experimentation with different optimization algorithms (e.g., OPRO, TextGrad, OptoPrime) in Trace and gives researchers full freedom to design new techniques for AI agents.
                            <!-- <p>Instead of propagating gradients, Trace propagates <i>Minimal Subgraphs</i> which represents execution traces and contains the sufficient information for general computation. This common abstraction gives researchers full freedom to design new optimization techniques for diverse AI systems. -->
                                 <!-- </p>
                            <h4 class="mb-4">Trace Graph</h4>
                            <p>Instead of propagating gradients, Trace propagates <i>Minimal Subgraphs</i>, which can be used to recover propagated when applicable.
                            The graph can be flexibly defined with generic Python functions and operations and can be used by other libraries to develop new optimization algorithms.</p> -->
                        </div>
                    </div>
                </div>
            </div>
        </div>
    </section>

    <section class="section section-lg pt-7 pb-5 bg-primary">
        <div class="top"></div>
        <div class="container justify-content-center mb-5">
            <div class="row">
                <div class="col-lg-3">
                    <!-- Tab Nav -->
                    <ul class="nav nav-pills square nav-fill flex-column vertical-tab" id="tab12" role="tablist">
                        <li class="nav-item" role="none">
                            <a class="nav-link active" id="home-tab-3" data-toggle="tab" href="#tab-14" role="tab" aria-controls="tab-14" aria-selected="true"><span class="d-block"><i class="fas fa-rocket mr-2"></i>First Example</span></a>
                        </li>
                        <li class="nav-item" role="none">
                            <a class="nav-link" id="profile-tab-3" data-toggle="tab" href="#tab-15" role="tab" aria-controls="tab-15" aria-selected="false"><span class="d-block"><i class="fab fa-python mr-2"></i>Interface</span></a>
                        </li>
                        <li class="nav-item" role="none">
                            <a class="nav-link" id="contact-tab-3" data-toggle="tab" href="#tab-16" role="tab" aria-controls="tab-16" aria-selected="false"><span class="d-block"><i class="fas fa-cogs mr-2"></i>Optimizers</span></a>
                        </li>
                        <li class="nav-item" role="none">
                            <a class="nav-link" id="extra-tab-3" data-toggle="tab" href="#tab-17" role="tab" aria-controls="tab-17" aria-selected="false"><span class="d-block"><i class="fas fa-brain mr-2"></i>Philosophy</span></a>
                        </li>
                    </ul>
                    <!-- End of Tab Nav -->
                </div>
                <div class="col-lg-9">
                    <!-- Tab Content -->
                    <div class="card">
                        <div class="card-body p-5">
                            <div class="tab-content" id="tabcontent">
                                <div class="tab-pane fade show active" id="tab-14" role="tabpanel" aria-labelledby="tab-14">
                                    <p>Consider building an AI agent for the classic Battleship game. In Battleship, a player's goal to hit the ships on a hidden board as fast as possible. To this end, the player must devise strategies to cleverly locate the ships and attack them, instead of slowly enumerating the board.
                                    To build an AI agent with Trace, one simply needs to program the workflow of the agent and declare the parameters, just like programming a neural network architecture. </p>
                                    <div class="text-center">
                                        <img class="img-fluid" src="images/battleship_gameboard.png" alt="Battleship Game Board" style="max-width:220px">
                                    </div>
                                    <div class="text-center">
                                        <br>
                                        <a href="https://colab.research.google.com/github/microsoft/Trace/blob/website/docs/quickstart/quick_start_2.ipynb" rel="nofollow" target="_blank"><img src="https://camo.githubusercontent.com/96889048f8a9014fdeba2a891f97150c6aac6e723f5190236b10215a97ed41f3/68747470733a2f2f636f6c61622e72657365617263682e676f6f676c652e636f6d2f6173736574732f636f6c61622d62616467652e737667" alt="Open In Colab" data-canonical-src="https://colab.research.google.com/assets/colab-badge.svg" style="width: 120px;" class="mb-1"></a>
                                    </div>
                                    <!-- Training result -->
                                    <div class="row justify-content-center pt-2 pb-2">
                                        <div class="col-12">
                                            <!-- Tab Nav -->
                                            <div class="nav-wrapper position-relative mb-2">
                                                <ul class="nav nav-pills nav-fill flex-column flex-md-row" id="tabs-icons-text" role="tablist">
                                                    <li class="nav-item" role="none">
                                                        <a class="nav-link mb-sm-3 mb-md-0 active" id="tabs-icons-text-1-tab" data-toggle="tab" href="#tabs-icons-text-1" role="tab" aria-controls="tabs-icons-text-1" aria-selected="true"><i class="fas fa-robot mr-2"></i>Agent Code</a>
                                                    </li>
                                                    <li class="nav-item" role="none">
                                                        <a class="nav-link mb-sm-3 mb-md-0" id="tabs-icons-text-2-tab" data-toggle="tab" href="#tabs-icons-text-2" role="tab" aria-controls="tabs-icons-text-2" aria-selected="false"><i class="fas fa-laptop-code mr-2"></i>Optimize</a>
                                                    </li>
                                                </ul>
                                            </div>
                                            <!-- End of Tab Nav -->
                                            <!-- Tab Content -->
                                            <div class="card">
                                                <div class="card-body p-0">
                                                    <div class="tab-content" id="tabcontent2">
                                                        <div class="tab-pane fade show active" id="tabs-icons-text-1" role="tabpanel" aria-labelledby="tabs-icons-text-1-tab">
                                                            <p>In this example, we will design an agent with two components: a reason function and an act function. To do this, we provide just a basic description of what these two functions should do (reason should analyze the board and act should select a target coordinate). Then we leave the content to be blank and just set those two functions to be trainable (by setting <code>trainable=True</code>). We highlight that, at this point, the agent doesn't know how the Battleship API works. It must not only learn how to play the game, but also learn how to use the unknown API. </p>
                    <div class="text-center">
                        <img style="width:70%" src="images/code_snippets/battleship_code1.png">
<!--                        <iframe-->
<!--  src="https://carbon.now.sh/embed/3AvUgNYHSwiUTHL07HMk"-->
<!--  style="width: 639px; height: 954px; border:0; transform: scale(1); overflow:hidden;"-->
<!--  sandbox="allow-scripts allow-same-origin">-->
<!--</iframe>-->
                    </div>
                                                        </div>
                                                        <div class="tab-pane fade" id="tabs-icons-text-2" role="tabpanel" aria-labelledby="tabs-icons-text-2-tab">
                                                            <p>We iteratively train this AI agent to play the game through a simple for loop (see code below). In each iteration, the agent (i.e. policy) sees the board configuration and tries to shoot at a target location.
                                                                The environment returns in text whether it’s a hit or a miss. Then we run Trace to propagate this environment feedback through agent’s decision logic end-to-end to update the parameters
                                                                (i.e. the policy is like a two-layer network with a reason layer and an act layer). </p>
                                                                <p>These iterations mimic how a human programmer might approach the problem. They run the policy and change the code based on the observed feedback,
                                                                try different heuristics to solve this problem, and they may rewrite the code a few times to fix any execution errors by using stack traces.
                                                                The results of the learned policy evaluated on randomly generated held-out games can be found in the top figure of the page. We see the agent very quickly learns a sophisticated strategy to balance exploration and exploitation.</p>
<div class="text-center">
    <img style="width:80%" src="images/code_snippets/battleship_code2.png">
</div>
                                                        </div>
                                                    </div>
                                                </div>
                                            </div>
                                            <!-- End of Tab Content -->

                                        </div>
                                    </div>

                                </div>
                                <div class="tab-pane fade" id="tab-15" role="tabpanel" aria-labelledby="tab-15">
<!--                                    <p>A workflow can have many components and Trace is built to flexibly support Python programs written by a user. Trace creates a unified representation of all the components through a user-defined computational graph, called the Trace graph.-->
<!--                                       This directed acyclic graph is created by using two Trace primitives (node and bundle) to decorate the workflow, which represent node and operations in the graph. Usages of these objects are automatically traced and added to the Trace graph.-->
<!--                                    </p>-->
                                    <p>Trace is based on the concept of computational graph. Trace primitive <button type="button" class="btn btn-secondary btn-sm pb-0 pt-0" data-container="body" data-toggle="popover" data-placement="top" title="node" data-content="node can be used to wrap over normal Python objects like a string, number, list, or dictionary.">node</button>
                                        can be used to wrap over Python objects as nodes in the graph. The example below shows how different types of Python objects can be included in the Trace graph. Nodes can be marked as trainable, which allows the optimizer to change the content of the node.
                                        As convenience, basic Python operations can be performed on node objects, and these operations will be automatically traced in the graph.
                                    </p>
<!--                           <div class="text-center mb-2">-->
<!--                                <img style="width: 60%" src="images/code_snippets/primitive_code1.png">-->
<!--                           </div>-->
                                 <div class="text-center mt-n3 mb-n1">
                                <iframe
                                  src="https://carbon.now.sh/embed/LXHI8rp3n7EVvQY3y5YU"
                                  style="width: 546px; height: 316px; border:0; transform: scale(1); overflow:hidden;"
                                  sandbox="allow-scripts allow-same-origin">
                                </iframe>
                                 </div>
                                <p>
                                Generally, we can use the Trace primitive <button type="button" class="btn btn-secondary btn-sm pb-0 pt-0" data-container="body" data-toggle="popover" data-placement="bottom" title="bundle" data-content="bundle is a decorator to wrap over Python functions.">bundle</button> to wrap over Python functions and present them as operators in the computational graph.
                                By using <button type="button" class="btn btn-secondary btn-sm pb-0 pt-0" data-container="body" data-toggle="popover" data-placement="bottom" title="bundle" data-content="bundle is a decorator to wrap over Python functions.">bundle</button>, we can create arbitrary complex operations on nodes.
                                <button type="button" class="btn btn-secondary btn-sm pb-0 pt-0" data-container="body" data-toggle="popover" data-placement="bottom" title="bundle" data-content="bundle is a decorator to wrap over Python functions.">bundle</button> creates an abstraction of the decorated function by summarizing it as its docstring. Optionally we can also let the optimizer to change the content of this function by setting the trainable flag. With Trace you don't need to wrap your Python function in a string to be optimized; it can be optimized in-place.
                            </p>
                            <div class="text-center mt-n3 mb-n5">
<!--                            <img style="width: 60%" src="images/code_snippets/primitive_code2.png">-->
                                <iframe
                                  src="https://carbon.now.sh/embed/hqRzTBme4YzRhh7meIHZ"
                                  style="width: 546px; height: 500px; border:0; transform: scale(1); overflow:hidden;"
                                  sandbox="allow-scripts allow-same-origin">
                                </iframe>
                            </div>
    <p>Trace dynamically constructs a computational graph of the user-defined workflow as the code runs. The graph
            is an abstraction of the workflow's execution, which might not be the same as the original program. The original program can have complicated logic, but the user can decide what necessary information the computational graph should contain
            for an optimizer to update the workflow. For an example program: </p>
                            <div class="text-center  mt-n4 mb-n5">
<!--                            <img style="width: 60%" src="images/code_snippets/primitive_code3.png">-->
                            <iframe
                              src="https://carbon.now.sh/embed/hqRzTBme4YzRhh7meIHZ"
                              style="width: 546px; height: 500; border:0; transform: scale(1); overflow:hidden;"
                              sandbox="allow-scripts allow-same-origin">
                            </iframe>
                            </div>

                            <p>If we visualize during the backward pass, Trace returns to the optimizer a partial graph (<i>Minimal Subgraph</i>) of how the program is run.
                                In this program, we abstracted away all the operations on <code>x</code> inside function <code>bar</code> and we don't trace what happens in <code>some_function()</code>.
                            </p>

                            <div class="text-center">
                                <img style="width:70%" src="images/forward_graph_colored.png" alt="Trace graph" style="max-width: 436px;">
                            </div>

                                </div>
                                <div class="tab-pane fade" id="tab-16" role="tabpanel" aria-labelledby="tab-16">
<!--                                    <p>Trace constructs a computational graph of the user-defined workflow. The graph-->
<!--                                        is an abstraction of the workflow's execution, which might not be the same as the original program.-->
<!--                                        The original program can have complicated logic, but the user can decide what necessary information the computational graph should contain-->
<!--                                        for an optimizer to update the workflow. For an example program:-->
<!--                                    </p>-->

                                    <p>If we visualize during the backward pass, Trace returns to the optimizer a partial graph (<i>Minimal Subgraph</i>) of how the program is run.
                                        In this program, we abstracted away all the operations on <code>x</code> inside function <code>bar</code>. However, we can still see how <code>b</code>
                                        is generated in <code>traced_function()</code>.
                                    </p>
                                        <p>   Trace allows user to <u><b>design</b></u> which part of the workflow they want to present to the LLM optimizer.
                                        Users can choose to present as much information (i.e., a complete picture of the workflow) or
                                        as little information (i.e., only the most crucial part of the workflow) as possible.
                                    </p>
                                    <div class="text-center mt-4 mb-4">
                                        <img src="images/forward_graph_colored.png" alt="Trace graph" style="max-width: 436px;">
                                    </div>
                                    <p>An <u>optimizer</u> works with this Trace graph presented by Trace (which is called the trace feedback in the paper), which gives <i> structural </i> information of computation process. In the paper, we present an initial design of a generative optimizer (OptoPrime) that represents the Trace graph as a code debugging report, and ask an LLM to change part of the graph that is marked as
                                        <code>trainable=True</code> according to feedback.
                                    </p>
<!--                                    <pre>-->
<!--                                        <code class="language-python">-->
<!--    #Code:-->
<!--    a = bar(x)-->
<!--    y = add(b, a)-->
<!--    z = mul(a, y)-->

<!--    #Definitions:-->
<!--    [mul] This is a multiply operator-->
<!--    [add] This is an add operator.-->
<!--    [bar] This is a method that does negative scaling.-->

<!--    #Inputs:-->
<!--    b=1.0-->

<!--    #Others:-->
<!--    a=2.0-->
<!--    y=3.0-->

<!--    #Output-->
<!--    z=6.0-->

<!--    #Variable-->
<!--    x=-1.0-->

<!--    #Feedback:-->
<!--    Output should be larger.</code>-->
<!--                                    </pre>-->
<!--                                    <p>This debug report is presented an LLM and the LLM is asked to propose changes to the variables.-->
<!--                                       Note that this report may look like the actual program, but is not the same as the python program.-->
<!--                                       Even though any user can directly present the <b>FULL</b> python program to an LLM and ask it to change, it would be-->
<!--                                       (1) Difficult to control LLM to only change the relevant/necessary part; (2) Hard to flexibly specify which part of the workflow LLMs should focus on.-->
<!--                                    </p>-->
                                    <p>
                                        In addition to OptoPrime, Trace provides multiple generative optimizer like ORPO and TextGrad, which can be used <i>interchangeably</i> to optimize traced workflows.
                                    </p>
                                    <div class="text-center mt-n4 mb-n2">
                                    <iframe
  src="https://carbon.now.sh/embed/HFW43sbhzxZwziilyj3b"
  style="width: 496px; height: 391px; border:0; transform: scale(1); overflow:hidden;"
  sandbox="allow-scripts allow-same-origin">
</iframe>
                                    </div>
                                    <p>We provide a comparison to validate our implementation of TextGrad in Trace:</p>
                                    <img src="https://github.com/microsoft/Trace/blob/main/docs/images/compare_to_textgrad3.png?raw=true">

                                </div>
                                <div class="tab-pane fade" id="tab-17" role="tabpanel" aria-labelledby="tab-17">
                                    <!-- <h4>Optimization with Trace Oracle</h4> -->
                                    <p>The design of Trace is based on a new mathematical setup of iterative optimization, which we call
                                        Optimization with Trace Oracle (OPTO). In OPTO, an optimizer selects parameters and receives a
                                        computational graph of execution trace as well as feedback on the computed output. This formulation is quite general and can describe many end-to-end optimization problems in AI systems, beyond neural networks. This key finding gives Trace the foundation to effectively optimize AI systems.
                                    </p>

                                        <b> Definition of OPTO : </b> An OPTO problem instance is defined by a tuple $(\Theta, \omega, T)$, where $\Theta$ is the parameter space, $\omega$ is the context of the problem, and $T$ is a Trace Oracle.
                                        In each iteration, the optimizer selects a parameter $\theta\in\Theta$, which can be heterogeneous. Then the Trace Oracle $T$ returns a <i>trace feedback</i>, denoted as $\tau = (f,g)$, where $g$ is the execution trace represented as a DAG
                                        (the parameter is contained in the root nodes of $g$), and $f$ is the feedback provided to exactly one of the output nodes of $g$.
                                        Finally, the optimizer uses the trace feedback $\tau$  to update the parameter according to the context $\omega$ and proceeds to the next iteration.
                                    </p>
                                    <div class="text-center">
                                        <img src="images/opto.png" style="max-width: 363px;">
                                    </div>
                                    <br>
                                    <p>Here is how some existing problems can be framed as OPTO problems. </p>
                                    <ul>
                                        <li><b>Neural network with back-propagation</b>: The parameters are the weights. $g$ is the neural computational graph and $f$ is the loss. An example context $\omega$ can be "Minimize loss".
                                            The back-propagation algorithm
                                            can be embedded in the OPTO optimizer, e.g., an OPTO optimizer can use $\tau$ to compute the propagated gradient at each parameter, and apply a gradient descent update.</li>
                                            <li><b>RL</b>: The parameters are the policy. $g$ is the trajectory (of states, actions, rewards) resulting from running the policy in a Markov decision process; that is,
                                                $g$ documents the graphical model of how an action generated by the policy, applied to the transition dynamics which then returns the observation and reward, etc.
                                                $f$ can be the termination signal or a success flag. $\omega$ can be "Maximize return" or "Maximize success".</li>
                                            <li><b>Prompt Optimization of an LLM Agent</b>: The parameters are the prompt of an LLM workflow. $g$ is the computational graph of the agent and $f$ is the feedback about the agent's behavior (which can be scores or natural language). $\omega$ can be "Maximize score" or "Follow the feedback".</li>
                                    </ul>
                                    <p> We design Trace as a tool to efficiently convert the optimization of AI systems into OPTO problems. Trace acts as the Trace Oracle in OPTO, which is defined by the usage of Trace primitives in the user's program. Trace implements the trace feedback returned by the Trace Oracle as the Trace Graph, which defines a general API for AI system optimization. This formulation allows users to develop new optimization algorithms that can be applied to diverse AI systems.
                                        </p>
                                </div>
                            </div>
                        </div>
                    </div>
                    <!-- End of Tab Content -->
                </div>
            </div>
        </div>
    </section>



    <section class="section pt-6 pt-lg-6 bg-soft">
        <!-- mt-n8 mt-lg-n12 -->
        <div class="container">
            <div class="row justify-content-center">
                <div class="col-12 col-lg-8 text-center">
                    <h3 class="h1 font-weight-bolder mb-4">Team</h3>
                    <p class="lead">Trace includes contributions from the following people listed alphabetically. We are also thankful to the many people
                        behind the scenes who provided support and feedback in the form of suggestions, GitHub issues, and reviews.</p>
                </div>
            </div>
        </div>
        <div class="container">
            <div class="row mt-6">
                <div class="col-md-6 col-lg-4">
                    <!-- Profile Card -->
                    <div class="profile-card mb-7">
                        <div class="card shadow-soft border-light text-center">
                            <div class="profile-image">
                                <a href="https://www.chinganc.com/">
                                <img src="images/ching-an-2.jpg" class="card-img-top " alt="Ching-An Cheng">
                                </a>
                            </div>
                            <div class="card-body mt-n5">
                                <h5 class="card-title">Ching-An Cheng</h5>
                                <p class="card-subtitle">Principal Researcher<br>Microsoft Research</p>
                            </div>
                        </div>
                    </div>
                    <!-- End of Profile Card -->
                </div>
                <div class="col-md-6 col-lg-4">
                    <!-- Profile Card -->
                    <div class="profile-card mb-7">
                        <div class="card shadow-soft border-light text-center">
                            <div class="profile-image">
                                <a href="https://anie.me/about">
                                    <img src="images/allen-cropped.jpeg" class="card-img-top " alt="Allen Nie">
                                    </a>
                            </div>
                            <div class="card-body mt-n5">
                                <h5 class="card-title">Allen Nie</h5>
                                <p class="card-subtitle">PhD<br>Stanford University</p>
                            </div>
                        </div>
                    </div>
                    <!-- End of Profile Card -->
                </div>
                <div class="col-md-6 col-lg-4">
                    <!-- Profile Card -->
                    <div class="profile-card mb-7">
                        <div class="card shadow-soft border-light text-center">
                            <div class="profile-image">
                                <a href="https://www.microsoft.com/en-us/research/people/adswamin/">
                                    <img src="images/adith.jpg" class="card-img-top " alt="Adith Swaminathan">
                                </a>
                            </div>
                            <div class="card-body mt-n5">
                                <h5 class="card-title">Adith Swaminathan</h5>
                                <p class="card-subtitle">Research Scientist <br>Netflix</p>
                            </div>
                        </div>
                    </div>
                    <!-- End of Profile Card -->
                </div>
            </div>
        </div>
    </section>


  <footer class="footer section pt-5 pt-md-5 pt-lg-5 pb-3 bg-primary overflow-hidden">
  <!-- <div class="pattern top pattern-soft"></div> -->
  <div class="container">
     <div class="row">
        <div class="col pb-4 mb-md-0">
            <div class="d-flex text-center justify-content-center align-items-center">
                <p class="font-weight-normal font-small mb-0">By Ching-An Cheng, Allen Nie, Adith Swaminathan. © Copyright <span class="current-year">2024</span> Trace Team. </p>
            </div>
        </div>
      </div>
      <div class="row">
        <div class="col pb-4 mb-md-0">
              <div class="d-flex text-center justify-content-center align-items-center">
                <p class="font-weight-normal font-small mb-0"><a href="mailto:chinganc@microsoft.com">Contact Us</a> |
                <a href="http://go.microsoft.com/fwlink/?LinkId=521839">Privacy &amp; Cookies</a> |
                <a href="https://go.microsoft.com/fwlink/?linkid=2259814">Consumer Health Privacy</a> |
                <a href="https://go.microsoft.com/fwlink/?LinkID=206977">Terms Of Use</a> |
                <a href="https://www.microsoft.com/trademarks">Trademarks</a> </p>
              </div>
        </div>
      </div>
  </div>
</footer>

  </main>

  <!-- Core -->
<script src="vendor/jquery/dist/jquery.min.js"></script>
<script src="vendor/popper.js/dist/umd/popper.min.js"></script>
<script src="vendor/bootstrap/dist/js/bootstrap.min.js"></script>
<script src="vendor/headroom.js/dist/headroom.min.js"></script>

<!-- Vendor JS -->
<script src="vendor/countup.js/dist/countUp.min.js"></script>
<script src="vendor/jquery-countdown/dist/jquery.countdown.min.js"></script>
<script src="vendor/smooth-scroll/dist/smooth-scroll.polyfills.min.js"></script>
<!--<script src="vendor/prismjs/prism.js"></script>-->
<!--<script src="https://cdnjs.cloudflare.com/ajax/libs/prism/1.17.1/components/prism-python.min.js"></script>-->

<!-- Hightlight JS -->
<script src="https://cdnjs.cloudflare.com/ajax/libs/highlight.js/11.9.0/highlight.min.js"></script>
<script src="https://cdnjs.cloudflare.com/ajax/libs/highlight.js/11.9.0/languages/python.min.js"></script>

<!-- Chartist -->
<script src="vendor/chartist/dist/chartist.min.js"></script>
<script src="vendor/chartist-plugin-tooltips/dist/chartist-plugin-tooltip.min.js"></script>

<!-- Vector Maps -->
<script src="vendor/jqvmap/dist/jquery.vmap.min.js"></script>
<script src="vendor/jqvmap/dist/maps/jquery.vmap.world.js"></script>

<!-- Rocket JS -->
<script src="assets/js/rocket.js"></script>

<script type="text/x-mathjax-config">
    MathJax.Hub.Config({
      tex2jax: {
        inlineMath: [ ['$','$'], ["\\(","\\)"] ],
        processEscapes: true
      }
    });
  </script>
  <script
    type="text/javascript"
    charset="utf-8"
    src="https://cdnjs.cloudflare.com/ajax/libs/mathjax/2.7.1/MathJax.js?config=TeX-AMS-MML_HTMLorMML"
  >
  </script>
  <script
    type="text/javascript"
    charset="utf-8"
    src="https://vincenttam.github.io/javascripts/MathJaxLocal.js"
  >
  </script>

<script>hljs.highlightAll();</script>

<style>
    /* Optional: Add styling for a MacBook-style mini window */
    .code-container {
      position: relative;
      background: #1e1e1e; /* Match dark theme */
      border-radius: 8px;
      padding: 1rem;
      overflow: auto;
      max-width: 600px;
      margin: 1rem auto;
      box-shadow: 0 4px 10px rgba(0, 0, 0, 0.2);
    }
    .code-header {
      display: flex;
      gap: 0.4rem;
      padding: 0.5rem;
      background: #2d2d2d;
      border-radius: 8px 8px 0 0;
    }
    .code-header span {
      width: 12px;
      height: 12px;
      border-radius: 50%;
      display: inline-block;
    }
    .code-header .red { background: #ff5f56; }
    .code-header .yellow { background: #ffbd2e; }
    .code-header .green { background: #27c93f; }
  </style>

</body></html><|MERGE_RESOLUTION|>--- conflicted
+++ resolved
@@ -151,12 +151,6 @@
     color: white;
 } */
 
-<<<<<<< HEAD
-/*.bg-primary  {*/
-/*    color: #1a4e7b;*/
-/*}*/
-=======
->>>>>>> e7640eed
 
 .tab-content {
     color: black
@@ -735,7 +729,7 @@
                       <!-- <div class="row justify-content-center"> -->
                     <div class="row mx-n7 d-none d-md-inline">
                         <iframe
-                        class="mt-n5 mb-n6"
+                        class="mt-n5 mb-n7"
                             src="https://carbon.now.sh/embed/EURW8ISNQ5DLsNbUgniH"
                             style="width: 791px; height: 500px; border:0; transform: scale(0.8); overflow:scroll;"
                             sandbox="allow-scripts allow-same-origin">
