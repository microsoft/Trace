--- conflicted
+++ resolved
@@ -160,16 +160,10 @@
                                 <span class="fab fa-python"></span>
                             </div>
                             <h4 class="mb-4 py-lg-3">Native Python Support</h4>
-<<<<<<< HEAD
-                            <p>Trace gives users full flexibility in building AI learning systems. It provides two primitives <button type="button" class="btn btn-secondary btn-sm pb-0 pt-0" data-container="body" data-toggle="popover" data-placement="top" title="node" data-content="node can be used to wrap over normal Python objects like a string, number, list, or dictionary.">node</button>
-                                <button type="button" class="btn btn-secondary btn-sm pb-0 pt-0" data-container="body" data-toggle="popover" data-placement="bottom" title="bundle" data-content="bundle is a decorator to wrap over Python functions.">bundle</button>  to wrap over Python objects and functions. This is design makes Trace compatible with any Python program, handle the dynamic nature of AI systems, and
+                            <p>Trace gives users full flexibility in building self-learning AI systems. It provides two primitives <button type="button" class="btn btn-secondary btn-sm pb-0 pt-0" data-container="body" data-toggle="popover" data-placement="top" title="node" data-content="node can be used to wrap over normal Python objects like a string, number, list, or dictionary.">node</button>
+                                <button type="button" class="btn btn-secondary btn-sm pb-0 pt-0" data-container="body" data-toggle="popover" data-placement="bottom" title="bundle" data-content="bundle is a decorator to wrap over Python functions.">bundle</button>  to wrap over Python objects and functions. This design makes Trace compatible with any Python program, handle the dynamic nature of AI systems, and
                                  capable of optimizing a mixture of <u>code</u>,
-                                <u>string</u>, <u>numbers</u>, and <u>objects</u> in an AI system.
-=======
-                            <p>Trace gives users full flexibility in building learning AI systems. It provides two primitives <button type="button" class="btn btn-gray btn-sm pb-0 pt-0" data-container="body" data-toggle="popover" data-placement="top" title="node" data-content="node can be used to wrap over normal Python objects like a string, number, list, or dictionary.">node</button>
-                                <button type="button" class="btn btn-gray btn-sm pb-0 pt-0" data-container="body" data-toggle="popover" data-placement="bottom" title="bundle" data-content="bundle is a decorator to wrap over Python functions.">bundle</button>  to wrap over Python objects and functions. This design makes Trace compatible with any Python program, handle the dynamic nature of AI systems, and capable of optimizing a mixture of <u>code</u>,
-                                <u>prompts</u>, <u>numbers</u>, etc.
->>>>>>> d889b6ca
+                                <u>string</u>, <u>numbers</u>, and <u>objects</u>, etc.
                             </p>
 
                             <!-- <p>Trace gives users full flexibility in building AI learning systems through two primitives: <button type="button" class="btn btn-secondary btn-sm pb-0 pt-0" data-container="body" data-toggle="popover" data-placement="top" title="node" data-content="node can be used to wrap over normal Python objects like a string, number, list, or dictionary.">node</button> over Python objects and
