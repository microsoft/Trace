{
 "cells": [
  {
   "cell_type": "markdown",
   "id": "a035458a05292e04",
   "metadata": {
    "collapsed": false
   },
   "source": [
    "# ⚡️ First: 5-Minute Basics\n",
    "\n",
    "Writing a Trace program involves three simple steps.\n",
    "\n",
    "1. Write a normal python program.\n",
    "2. Decorate the program with Trace primitives: `node` and `@bundle`.\n",
    "3. Use a Trace-graph-compatible optimizer to optimize the program.\n",
    "\n",
    "In this short tutorial, we will look at a simple example of how Trace allows code optimization on runnable Python code.\n",
    "Then, we show how you can use Trace to create a **code generation and verifier** framework by alternating between optimizing the code and the unit tests with a dozen lines of code.\n"
   ]
  },
  {
   "cell_type": "code",
   "execution_count": null,
   "id": "91f226d14015a1ec",
   "metadata": {
    "collapsed": false
   },
   "outputs": [],
   "source": [
    "%pip install trace-opt"
   ]
  },
  {
<<<<<<< HEAD
   "metadata": {"tags": ["hide-input"]},
=======
   "metadata": {},
>>>>>>> f83151b1
   "cell_type": "code",
   "outputs": [],
   "execution_count": null,
   "source": [
    "import os\n",
    "import ipywidgets as widgets\n",
    "from IPython.display import display\n",
    "\n",
    "# Function to save the environment variable and API key\n",
    "def save_env_variable(env_name, api_key):\n",
    "    # Validate inputs\n",
    "    if not env_name.strip():\n",
    "        print(\"⚠️ Environment variable name cannot be empty.\")\n",
    "        return\n",
    "    if not api_key.strip():\n",
    "        print(\"⚠️ API key cannot be empty.\")\n",
    "        return\n",
    "    \n",
    "    # Store the API key as an environment variable\n",
    "    os.environ[env_name] = api_key\n",
    "    globals()[env_name] = api_key  # Set it as a global variable\n",
    "    print(f\"✅ API key has been set for environment variable: {env_name}\")\n",
    "\n",
    "# Create the input widgets\n",
    "env_name_input = widgets.Text(\n",
    "    value=\"OPENAI_API_KEY\",  # Default value\n",
    "    description=\"Env Name:\",\n",
    "    placeholder=\"Enter env variable name (e.g., MY_API_KEY)\",\n",
    ")\n",
    "\n",
    "api_key_input = widgets.Password(\n",
    "    description=\"API Key:\",\n",
    "    placeholder=\"Enter your API key\",\n",
    ")\n",
    "\n",
    "# Create the button to submit the inputs\n",
    "submit_button = widgets.Button(description=\"Set API Key\")\n",
    "\n",
    "# Display the widgets\n",
    "display(env_name_input, api_key_input, submit_button)\n",
    "\n",
    "# Callback function for the button click\n",
    "def on_button_click(b):\n",
    "    env_name = env_name_input.value\n",
    "    api_key = api_key_input.value\n",
    "    save_env_variable(env_name, api_key)\n",
    "\n",
    "# Attach the callback to the button\n",
    "submit_button.on_click(on_button_click)"
   ],
   "id": "150ebe0c019eb767"
  },
  {
   "cell_type": "markdown",
   "id": "1c6eec8b500e7966",
   "metadata": {
    "collapsed": false
   },
   "source": [
    "## Start with a Normal Python Program\n",
    "\n",
    "To illustrate the fundamental difference between Trace and many other LLM libraries, we can look at a coding problem from OpenAI's Human-Eval dataset. "
   ]
  },
  {
   "cell_type": "code",
   "execution_count": 2,
   "id": "b36585d6-e814-4753-aa7b-eea4956fac9f",
   "metadata": {},
   "outputs": [],
   "source": [
    "def strange_sort_list(lst):\n",
    "    '''\n",
    "    Given list of integers, return list in strange order.\n",
    "    Strange sorting, is when you start with the minimum value,\n",
    "    then maximum of the remaining integers, then minimum and so on.\n",
    "\n",
    "    Examples:\n",
    "    strange_sort_list([1, 2, 3, 4]) == [1, 4, 2, 3]\n",
    "    strange_sort_list([5, 5, 5, 5]) == [5, 5, 5, 5]\n",
    "    strange_sort_list([]) == []\n",
    "    '''\n",
    "    lst = sorted(lst)\n",
    "    return lst"
   ]
  },
  {
   "cell_type": "code",
   "execution_count": 3,
   "id": "1cab71b5-13f5-4395-9944-84f204c12fb2",
   "metadata": {},
   "outputs": [
    {
     "data": {
      "text/plain": [
       "[1, 2, 3, 4]"
      ]
     },
     "execution_count": 3,
     "metadata": {},
     "output_type": "execute_result"
    }
   ],
   "source": [
    "strange_sort_list([1, 2, 3, 4])"
   ]
  },
  {
   "cell_type": "markdown",
   "id": "96778239-7346-4482-a07a-30b92d513f2a",
   "metadata": {},
   "source": [
    "Our first attempt is not very successful -- we tried one of the example input and the output is not correct. Can we leverage an LLM to help us automatically figure out the right solution?\n",
    "\n",
    "## Trace this Program\n",
    "\n",
    "We use decorators like `@bundle` to wrap over Python functions. A **bundled** function behaves like any other Python functions."
   ]
  },
  {
   "cell_type": "code",
   "execution_count": 4,
   "id": "e9d5cfa1-209e-4cea-b832-f12e9f4eb324",
   "metadata": {},
   "outputs": [
    {
     "name": "stdout",
     "output_type": "stream",
     "text": [
      "MessageNode: (eval:0, dtype=<class 'list'>, data=[1, 2, 3, 4])\n"
     ]
    }
   ],
   "source": [
    "from opto.trace import node, bundle\n",
    "\n",
    "@bundle(trainable=True)\n",
    "def strange_sort_list(lst):\n",
    "    '''\n",
    "    Given list of integers, return list in strange order.\n",
    "    Strange sorting, is when you start with the minimum value,\n",
    "    then maximum of the remaining integers, then minimum and so on.\n",
    "\n",
    "    Examples:\n",
    "    strange_sort_list([1, 2, 3, 4]) == [1, 4, 2, 3]\n",
    "    strange_sort_list([5, 5, 5, 5]) == [5, 5, 5, 5]\n",
    "    strange_sort_list([]) == []\n",
    "    '''\n",
    "    lst = sorted(lst)\n",
    "    return lst\n",
    "\n",
    "test_input = [1, 2, 3, 4]\n",
    "test_output = strange_sort_list(test_input)\n",
    "print(test_output)"
   ]
  },
  {
   "cell_type": "markdown",
   "id": "e507886c-7bfa-4ae1-af99-8814adcf4123",
   "metadata": {},
   "source": [
    "Note that even though `strange_sort_list` is now bundled, it still executes like a normal Python function. The returned value however, is a `MessageNode`. Trace automatically converts input to `Node` and start tracing operations. We can see the output is still the same as we had before."
   ]
  },
  {
   "cell_type": "code",
   "execution_count": 5,
   "id": "22dd3048-1ac8-41f3-8290-18afee21081c",
   "metadata": {},
   "outputs": [
    {
     "data": {
      "image/svg+xml": [
       "<?xml version=\"1.0\" encoding=\"UTF-8\" standalone=\"no\"?>\n",
       "<!DOCTYPE svg PUBLIC \"-//W3C//DTD SVG 1.1//EN\"\n",
       " \"http://www.w3.org/Graphics/SVG/1.1/DTD/svg11.dtd\">\n",
       "<!-- Generated by graphviz version 2.50.0 (0)\n",
       " -->\n",
       "<!-- Pages: 1 -->\n",
       "<svg width=\"701pt\" height=\"305pt\"\n",
       " viewBox=\"0.00 0.00 701.04 304.86\" xmlns=\"http://www.w3.org/2000/svg\" xmlns:xlink=\"http://www.w3.org/1999/xlink\">\n",
       "<g id=\"graph0\" class=\"graph\" transform=\"scale(1 1) rotate(0) translate(4 300.86)\">\n",
       "<polygon fill=\"white\" stroke=\"transparent\" points=\"-4,4 -4,-300.86 697.04,-300.86 697.04,4 -4,4\"/>\n",
       "<!-- eval0 -->\n",
       "<g id=\"node1\" class=\"node\">\n",
       "<title>eval0</title>\n",
       "<ellipse fill=\"#deebf6\" stroke=\"#5c9bd5\" stroke-width=\"1.2\" cx=\"449.54\" cy=\"-148.43\" rx=\"144.5\" ry=\"37.45\"/>\n",
       "<text text-anchor=\"middle\" x=\"449.54\" y=\"-159.73\" font-family=\"Times,serif\" font-size=\"14.00\">eval0</text>\n",
       "<text text-anchor=\"middle\" x=\"449.54\" y=\"-144.73\" font-family=\"Times,serif\" font-size=\"14.00\">[eval] This operator eval...</text>\n",
       "<text text-anchor=\"middle\" x=\"449.54\" y=\"-129.73\" font-family=\"Times,serif\" font-size=\"14.00\">[1, 2, 3, 4]</text>\n",
       "</g>\n",
       "<!-- eq0 -->\n",
       "<g id=\"node2\" class=\"node\">\n",
       "<title>eq0</title>\n",
       "<ellipse fill=\"#deebf6\" stroke=\"#5c9bd5\" stroke-width=\"1.2\" cx=\"296.54\" cy=\"-37.48\" rx=\"143.59\" ry=\"37.45\"/>\n",
       "<text text-anchor=\"middle\" x=\"296.54\" y=\"-48.78\" font-family=\"Times,serif\" font-size=\"14.00\">eq0</text>\n",
       "<text text-anchor=\"middle\" x=\"296.54\" y=\"-33.78\" font-family=\"Times,serif\" font-size=\"14.00\">[eq] This is an eq operat...</text>\n",
       "<text text-anchor=\"middle\" x=\"296.54\" y=\"-18.78\" font-family=\"Times,serif\" font-size=\"14.00\">False</text>\n",
       "</g>\n",
       "<!-- eval0&#45;&gt;eq0 -->\n",
       "<g id=\"edge1\" class=\"edge\">\n",
       "<title>eval0&#45;&gt;eq0</title>\n",
       "<path fill=\"none\" stroke=\"black\" d=\"M401.13,-112.96C385.99,-102.17 369.14,-90.18 353.47,-79.01\"/>\n",
       "<polygon fill=\"black\" stroke=\"black\" points=\"355.08,-75.86 344.9,-72.91 351.02,-81.56 355.08,-75.86\"/>\n",
       "</g>\n",
       "<!-- list0 -->\n",
       "<g id=\"node3\" class=\"node\">\n",
       "<title>list0</title>\n",
       "<ellipse fill=\"#deebf6\" stroke=\"#5c9bd5\" stroke-width=\"1.2\" cx=\"143.54\" cy=\"-148.43\" rx=\"143.59\" ry=\"37.45\"/>\n",
       "<text text-anchor=\"middle\" x=\"143.54\" y=\"-159.73\" font-family=\"Times,serif\" font-size=\"14.00\">list0</text>\n",
       "<text text-anchor=\"middle\" x=\"143.54\" y=\"-144.73\" font-family=\"Times,serif\" font-size=\"14.00\">[Node] This is a node in ...</text>\n",
       "<text text-anchor=\"middle\" x=\"143.54\" y=\"-129.73\" font-family=\"Times,serif\" font-size=\"14.00\">[1, 4, 2, 3]</text>\n",
       "</g>\n",
       "<!-- list0&#45;&gt;eq0 -->\n",
       "<g id=\"edge2\" class=\"edge\">\n",
       "<title>list0&#45;&gt;eq0</title>\n",
       "<path fill=\"none\" stroke=\"black\" d=\"M191.95,-112.96C207.1,-102.17 223.94,-90.18 239.62,-79.01\"/>\n",
       "<polygon fill=\"black\" stroke=\"black\" points=\"242.07,-81.56 248.19,-72.91 238.01,-75.86 242.07,-81.56\"/>\n",
       "</g>\n",
       "<!-- lst0 -->\n",
       "<g id=\"node4\" class=\"node\">\n",
       "<title>lst0</title>\n",
       "<ellipse fill=\"#deebf6\" stroke=\"#5c9bd5\" stroke-width=\"1.2\" cx=\"314.54\" cy=\"-259.38\" rx=\"143.59\" ry=\"37.45\"/>\n",
       "<text text-anchor=\"middle\" x=\"314.54\" y=\"-270.68\" font-family=\"Times,serif\" font-size=\"14.00\">lst0</text>\n",
       "<text text-anchor=\"middle\" x=\"314.54\" y=\"-255.68\" font-family=\"Times,serif\" font-size=\"14.00\">[Node] This is a node in ...</text>\n",
       "<text text-anchor=\"middle\" x=\"314.54\" y=\"-240.68\" font-family=\"Times,serif\" font-size=\"14.00\">[1, 2, 3, 4]</text>\n",
       "</g>\n",
       "<!-- lst0&#45;&gt;eval0 -->\n",
       "<g id=\"edge3\" class=\"edge\">\n",
       "<title>lst0&#45;&gt;eval0</title>\n",
       "<path fill=\"none\" stroke=\"black\" d=\"M357.63,-223.61C370.66,-213.09 385.09,-201.45 398.58,-190.56\"/>\n",
       "<polygon fill=\"black\" stroke=\"black\" points=\"400.82,-193.25 406.4,-184.25 396.42,-187.8 400.82,-193.25\"/>\n",
       "</g>\n",
       "<!-- __code0 -->\n",
       "<g id=\"node5\" class=\"node\">\n",
       "<title>__code0</title>\n",
       "<polygon fill=\"#ffe5e5\" stroke=\"#ff7e79\" stroke-width=\"1.2\" points=\"693.04,-285.88 476.04,-285.88 476.04,-232.88 693.04,-232.88 693.04,-285.88\"/>\n",
       "<text text-anchor=\"middle\" x=\"584.54\" y=\"-270.68\" font-family=\"Times,serif\" font-size=\"14.00\">__code0</text>\n",
       "<text text-anchor=\"middle\" x=\"584.54\" y=\"-255.68\" font-family=\"Times,serif\" font-size=\"14.00\">[ParameterNode] This is a...</text>\n",
       "<text text-anchor=\"middle\" x=\"584.54\" y=\"-240.68\" font-family=\"Times,serif\" font-size=\"14.00\">def strange_sort_list(lst...</text>\n",
       "</g>\n",
       "<!-- __code0&#45;&gt;eval0 -->\n",
       "<g id=\"edge4\" class=\"edge\">\n",
       "<title>__code0&#45;&gt;eval0</title>\n",
       "<path fill=\"none\" stroke=\"black\" d=\"M552.89,-232.84C537.35,-220.29 518.23,-204.86 500.68,-190.7\"/>\n",
       "<polygon fill=\"black\" stroke=\"black\" points=\"502.73,-187.86 492.75,-184.3 498.33,-193.3 502.73,-187.86\"/>\n",
       "</g>\n",
       "</g>\n",
       "</svg>\n"
      ],
      "text/plain": [
       "<graphviz.graphs.Digraph at 0x7f9a8055c7c0>"
      ]
     },
     "execution_count": 5,
     "metadata": {},
     "output_type": "execute_result"
    }
   ],
   "source": [
    "correctness = test_output.eq([1, 4, 2, 3])\n",
    "correctness.backward(\"test failed\", visualize=True, print_limit=25)"
   ]
  },
  {
   "cell_type": "markdown",
   "id": "75424461-8780-4900-8cf4-7cef22cde76e",
   "metadata": {},
   "source": [
    "We are not just tracing how the program is run -- we are tracing how we verified the correctness of the output too, all without any manual intervention. Our design philosophy is to support un-interrupted Python programming.\n",
    "\n",
    "```{note}\n",
    "You may have noticed that we used `test_output.eq([1, 4, 2, 3])` instead of the more conventional `test_output == [1, 4, 2, 3]`. \n",
    "You can try it! Actually, both statements will execute without an error. However, `test_output == [1, 4, 2, 3]` returns a Python boolean object `False`, while `test_output.eq([1, 4, 2, 3])` returns a Trace `MessageNode`. We have taken great effor to make Node objects work just like any Python objects, but there are some corner cases to watch out for.\n",
    "```"
   ]
  },
  {
   "cell_type": "markdown",
   "id": "05e708d4-8139-46f1-8cec-02f5206510e6",
   "metadata": {},
   "source": [
    "## Optimize with Feedback\n",
    "\n",
    "We can use Trace and the optimizer defined in `opto.optimizers` to learn a program that can pass this test! But first, we need to provide some signal to the optimizer. We call this signal **feedback**. The more intelligent the optimizer is, the less guidance we need to give in the feedback. Think of this as us providing instructions to help LLM-based optimizers to come up with better solutions.\n",
    "\n",
    "```{note}\n",
    "You might be thinking -- `correctness` is already a boolean variable and has a name `correctness`. Why do we need to explicitly provide a feedback string to the optimizer? This is because just by `False` or `True` -- it is hard to know whether the test has passed or not. We could be testing on a positive or a negative target. Therefore, it is important to pass in an explicit feedback.\n",
    "```\n",
    "\n",
    "```{tip}\n",
    "What do we have to write without Trace? If you are using a ChatGPT/Bard/Claude interface, you will copy paste the code into the interface, ask it to write code for you. Copy/paste the code back into a code editor that has Python runtime. Execute the Python code. Compare the output with the ground truth, and then write in the chat interface `test case failed!`. Trace simplified all of these steps.\n",
    "```"
   ]
  },
  {
   "cell_type": "code",
   "execution_count": 6,
   "id": "d38793a1-03ba-4897-b9f2-aee40ece76ed",
   "metadata": {},
   "outputs": [],
   "source": [
    "def get_feedback(predict, target):\n",
    "    if predict == target:\n",
    "        return \"test case passed!\"\n",
    "    else:\n",
    "        return \"test case failed!\""
   ]
  },
  {
   "cell_type": "markdown",
   "id": "5936bb57-b0f1-419a-a1a4-9d3bcd1f5c23",
   "metadata": {},
   "source": [
    "The code below looks like any PyTorch code. We can break it down to a few steps:\n",
    "1. We first import an optimizer from `opto.optimizers`.\n",
    "2. The bundled function `strange_sort_list` has a convenience method `.parameters()` for us to grab all the trainable parameters in it. In this case, the trainable parameter is just the function code itself.\n",
    "3. We need to perform `backward` pass on a `MessageNode` object, which is `correctness`. We also need to pass in the `feedback` into the optimizer as well.\n",
    "4. We call `optimizer.step()` to perform the actual optimization"
   ]
  },
  {
   "cell_type": "code",
   "execution_count": 7,
   "id": "81d783e1-462f-4938-9f2c-389b4b546a74",
   "metadata": {},
   "outputs": [
    {
     "name": "stdout",
     "output_type": "stream",
     "text": [
      "Training Epoch 0\n",
      "Training Epoch 1\n"
     ]
    }
   ],
   "source": [
    "import autogen\n",
    "from opto.optimizers import OptoPrime\n",
    "from opto import trace\n",
    "\n",
    "test_ground_truth = [1, 4, 2, 3]\n",
    "test_input = [1, 2, 3, 4]\n",
    "\n",
    "epoch = 2\n",
    "\n",
    "optimizer = OptoPrime(strange_sort_list.parameters())\n",
    "\n",
    "for i in range(epoch):\n",
    "    print(f\"Training Epoch {i}\")\n",
    "    try:\n",
    "        test_output = strange_sort_list(test_input)\n",
    "        feedback = get_feedback(test_output, test_ground_truth)\n",
    "    except trace.ExecutionError as e:\n",
    "        feedback = e.exception_node.data\n",
    "        test_output = e.exception_node\n",
    "    \n",
    "    correctness = test_output.eq(test_ground_truth)\n",
    "    \n",
    "    if correctness:\n",
    "        break\n",
    "\n",
    "    optimizer.zero_feedback()\n",
    "    optimizer.backward(correctness, feedback)\n",
    "    optimizer.step()"
   ]
  },
  {
   "cell_type": "markdown",
   "id": "6a9e33d7-9cba-4ce5-bd5d-05e3c8c5c671",
   "metadata": {},
   "source": [
    "We can visualize what the optimizer is doing. Trace first constructs a tuple `(g0, f0)`, which corresponds to `(Trace graph, feedback)`. Trace graph is a representation of what happened in the execution. Feedback is provided by the `get_feedback` function we defined above. \n",
    "\n",
    "The LLM-based optimizer is then asked to generate a rationale/reasoning `r1`, and then an improvement `a1` is proposed.\n",
    "\n",
    "```{note}\n",
    "Trace graph contains a `#Code` section. However, this does not look like the `strange_sort_list` function we wrote. The actual function is in the `#Variables` section. This is because we chose to use a specific optimizer `OptoPrime`, which frames the optimization problem as a code \"debugging\" problem, and uses the `#Code` section to represent the computation flow.\n",
    "```"
   ]
  },
  {
   "cell_type": "code",
   "execution_count": 8,
   "id": "84bf4993-074b-4853-b8fe-2520ee24a48d",
   "metadata": {},
   "outputs": [
    {
     "data": {
      "text/html": [
       "\n",
       "        <div style=\"font-family: Arial, sans-serif; max-width: 600px; margin-bottom: 10px;\">\n",
       "            <!-- First set of blocks -->\n",
       "    \n",
       "            <div style=\"display: flex; align-items: stretch; margin-bottom: 10px;\">\n",
       "                <div style=\"flex-grow: 1; background-color: #E0E0E0; border: 2px solid #9E9E9E; padding: 10px; border-radius: 5px; width: 550px;\">\n",
       "                    <p><b>Trace Graph</b></p><pre style=\"margin: 0; white-space: pre-wrap; word-wrap: break-word;\">\n",
       "\n",
       "#Code\n",
       "eval1 = eval(lst=lst1, __code=__code0)\n",
       "eq1 = eq(x=eval1, y=list1)\n",
       "\n",
       "#Documentation\n",
       "[eval] This operator eval(__code, *args, **kwargs) evaluates the code block, where __code is the code (str) and *args and **kwargs are the arguments of the function. The output is the result of the evaluation, i.e., __code(*args, **kwargs).\n",
       "[eq] This is an eq operator of x and y. .\n",
       "\n",
       "#Variables\n",
       "(code) __code0:def strange_sort_list(lst):\n",
       "    '''\n",
       "    Given list of integers, return list in strange order.\n",
       "    Strange sorting, is when you start with the minimum value,\n",
       "    then maximum of the remaining integers, then minimum and so on.\n",
       "\n",
       "    Examples:\n",
       "    strange_sort_list([1, 2, 3, 4]) == [1, 4, 2, 3]\n",
       "    strange_sort_list([5, 5, 5, 5]) == [5, 5, 5, 5]\n",
       "    strange_sort_list([]) == []\n",
       "    '''\n",
       "    lst = sorted(lst)\n",
       "    return lst\n",
       "\n",
       "#Constraints\n",
       "(code) __code0: The code should start with:\n",
       "def strange_sort_list(lst):\n",
       "\n",
       "#Inputs\n",
       "(list) lst1=[]\n",
       "(list) list1=[1, 4, 2, 3]\n",
       "\n",
       "#Outputs\n",
       "(bool) eq1=False\n",
       "\n",
       "</pre>\n",
       "                </div>\n",
       "                <div style=\"width: 40px; display: flex; align-items: center; justify-content: center; font-size: 24px; color: #9E9E9E;\">\n",
       "                    g<sub>0</sub>\n",
       "                </div>\n",
       "            </div>\n",
       "        \n",
       "            <div style=\"display: flex; align-items: stretch; margin-bottom: 10px;\">\n",
       "                <div style=\"flex-grow: 1; background-color: #FFB3BA; border: 2px solid #FF6B6B; padding: 10px; border-radius: 5px;\">\n",
       "                    <p style=\"margin: 0;\"><b>Feedback: </b>test case failed!</p>\n",
       "                </div>\n",
       "                <div style=\"width: 40px; display: flex; align-items: center; justify-content: center; font-size: 24px; color: #FF6B6B;\">\n",
       "                    f<sub>0</sub>\n",
       "                </div>\n",
       "            </div>\n",
       "\n",
       "            <div style=\"display: flex; align-items: stretch; margin-bottom: 10px;\">\n",
       "                <div style=\"flex-grow: 1; background-color: #BAFFC9; border: 2px solid #4CAF50; padding: 10px; border-radius: 5px; width: 550px;\">\n",
       "                    <p style=\"margin: 0;\"><b>Reasoning: </b>The objective in the code is to utilize a function defined in __code0, which is supposed to perform a 'strange sort' on a given list. The 'strange_sort_list' should alternate between the minimum and maximum elements of the list. The expectation is that the function will convert the input 'lst1' which is [1, 2, 3, 4] to a list sorted in a 'strange' order as [1, 4, 2, 3] as per the definition in the code documentation linked to __code0. However, the current implementation of the function in __code0 simply sorts the list in ascending order and returns it, as indicated by the output list [1, 2, 3, 4], which does not match what the 'strange_sort_list' function is supposed to implement. This discordance has led to the 'eq1' result being False as the expected [1, 4, 2, 3] does not equal [1, 2, 3, 4].</p>\n",
       "                </div>\n",
       "                <div style=\"width: 40px; display: flex; align-items: center; justify-content: center; font-size: 24px; color: #4CAF50;\">\n",
       "                    r<sub>1</sub>\n",
       "                </div>\n",
       "            </div>\n",
       "        \n",
       "                <div style=\"display: flex; align-items: stretch; margin-bottom: 20px;\">\n",
       "                <div style=\"flex-grow: 1; background-color: 'white'; border: 2px solid #4D9DE0; padding: 10px; border-radius: 5px;\">\n",
       "                    <p><b>Improvement</b></p>\n",
       "                    <pre style=\"margin: 0; white-space: pre-wrap; word-wrap: break-word; font-family: monospace; background-color: 'white';\">__code0:\n",
       "\n",
       "def strange_sort_list(lst):\n",
       "    '''\n",
       "    Given list of integers, return list in strange order.\n",
       "    Strange sorting, is when you start with the minimum value,\n",
       "    then maximum of the remaining integers, then minimum and so on.\n",
       "\n",
       "    Examples:\n",
       "    strange_sort_list([1, 2, 3, 4]) == [1, 4, 2, 3]\n",
       "    strange_sort_list([5, 5, 5, 5]) == [5, 5, 5, 5]\n",
       "    strange_sort_list([]) == []\n",
       "    '''\n",
       "    result = []\n",
       "    ascending = True\n",
       "    while lst:\n",
       "        if ascending:\n",
       "            value = min(lst)\n",
       "            lst.remove(value)\n",
       "        else:\n",
       "            value = max(lst)\n",
       "            lst.remove(value)\n",
       "        result.append(value)\n",
       "        ascending = not ascending\n",
       "    return result\n",
       "\n",
       "</pre>\n",
       "                </div>\n",
       "                <div style=\"width: 40px; display: flex; align-items: center; justify-content: center; font-size: 24px; color: #4D9DE0;\">\n",
       "                    a<sub>1</sub>\n",
       "                </div>\n",
       "            </div>\n",
       "        </div>"
      ],
      "text/plain": [
       "<IPython.core.display.HTML object>"
      ]
     },
     "metadata": {},
     "output_type": "display_data"
    }
   ],
   "source": [
    "from opto.trace.utils import render_opt_step\n",
    "\n",
    "render_opt_step(0, optimizer)"
   ]
  },
  {
   "cell_type": "markdown",
   "id": "15cae6bf-abe7-4931-ab7d-412aa7ec4cac",
   "metadata": {},
   "source": [
    "```{note}\n",
    "We can examine what the learned function look like by printing out its content below. Calling `.data` on a node returns the wrapped data inside the node.\n",
    "```"
   ]
  },
  {
   "cell_type": "code",
   "execution_count": 9,
   "id": "b036523a-d440-49e4-abb9-91970ffc68ba",
   "metadata": {},
   "outputs": [
    {
     "name": "stdout",
     "output_type": "stream",
     "text": [
      "def strange_sort_list(lst):\n",
      "    '''\n",
      "    Given list of integers, return list in strange order.\n",
      "    Strange sorting, is when you start with the minimum value,\n",
      "    then maximum of the remaining integers, then minimum and so on.\n",
      "\n",
      "    Examples:\n",
      "    strange_sort_list([1, 2, 3, 4]) == [1, 4, 2, 3]\n",
      "    strange_sort_list([5, 5, 5, 5]) == [5, 5, 5, 5]\n",
      "    strange_sort_list([]) == []\n",
      "    '''\n",
      "    result = []\n",
      "    ascending = True\n",
      "    while lst:\n",
      "        if ascending:\n",
      "            value = min(lst)\n",
      "            lst.remove(value)\n",
      "        else:\n",
      "            value = max(lst)\n",
      "            lst.remove(value)\n",
      "        result.append(value)\n",
      "        ascending = not ascending\n",
      "    return result\n"
     ]
    }
   ],
   "source": [
    "print(strange_sort_list.parameters()[0].data)"
   ]
  },
  {
   "cell_type": "markdown",
   "id": "d336635f-24c9-4342-a5c1-65447d941ce5",
   "metadata": {},
   "source": [
    "## The Optimized Function is Runnable\n",
    "\n",
    "You might wonder -- oh, is this function actually changed? Yes it is. In fact, we can pass in a different test example and see if it worked."
   ]
  },
  {
   "cell_type": "code",
   "execution_count": 10,
   "id": "723e1b08-3031-4158-947f-862c596f09d2",
   "metadata": {},
   "outputs": [
    {
     "name": "stdout",
     "output_type": "stream",
     "text": [
      "MessageNode: (eval:3, dtype=<class 'list'>, data=[2, 5, 3, 5])\n"
     ]
    }
   ],
   "source": [
    "new_test_input = [5, 3, 2, 5]\n",
    "new_test_output = strange_sort_list(new_test_input)\n",
    "print(new_test_output)"
   ]
  },
  {
   "cell_type": "markdown",
   "id": "afd8d1b8-7d88-40c3-b1eb-6abd85edfad7",
   "metadata": {},
   "source": [
    "**Now the answer is correct!** (alternating numbers between min, max, min, max!)"
   ]
  },
  {
   "cell_type": "markdown",
   "id": "a58756c0-c740-4d8e-850b-4c14a5f80486",
   "metadata": {},
   "source": [
    "## Save and Load the Optimized Function\n",
    "\n",
    "In fact, just like PyTorch, you can easily save and load this function too. We will discuss more details in the next section."
   ]
  },
  {
   "cell_type": "code",
   "execution_count": 11,
   "id": "0da4d986-1f78-4a77-b9ec-ade9edc2191b",
   "metadata": {},
   "outputs": [],
   "source": [
    "strange_sort_list.save(\"strange_sort_list.pkl\")"
   ]
  },
  {
   "cell_type": "markdown",
   "id": "d02e52cb-9d69-4bf3-b67e-d0bcf7019366",
   "metadata": {},
   "source": [
    "## Coder-Verifier Framework using Trace\n",
    "\n",
    "The functionalities provided by Trace seem simple and straightforward right now. But using these as basic building blocks, we can construct LLM-based workflow that is complex and mind-blowing. \n",
    "\n",
    "Earlier, we used a unit test provided by the dataset. What if we don't have any unit test, or if we wonder the tests are exhaustive or not? Trace takes an optimization perspective that can allow you to write multiple functions -- we can write a function that proposes unit tests for another function. Let's call this function a `verifier`.\n",
    "\n",
    "```{tip}\n",
    "Trace does not force users to wrap Python functions into a string in order to send to an optimizer. This allows natural Python programming flow. Trace manages the function body under the hood.\n",
    "```\n",
    "\n",
    "```{note}\n",
    "Note that we removed the examples in the function docstring below!\n",
    "```"
   ]
  },
  {
   "cell_type": "code",
   "execution_count": 12,
   "id": "de225077-2fc7-42a1-be8e-ecf87a1d2277",
   "metadata": {},
   "outputs": [
    {
     "name": "stdout",
     "output_type": "stream",
     "text": [
      "MessageNode: (eval:1, dtype=<class 'list'>, data=[1, 2, 3])\n"
     ]
    },
    {
     "data": {
      "image/svg+xml": [
       "<?xml version=\"1.0\" encoding=\"UTF-8\" standalone=\"no\"?>\n",
       "<!DOCTYPE svg PUBLIC \"-//W3C//DTD SVG 1.1//EN\"\n",
       " \"http://www.w3.org/Graphics/SVG/1.1/DTD/svg11.dtd\">\n",
       "<!-- Generated by graphviz version 2.50.0 (0)\n",
       " -->\n",
       "<!-- Pages: 1 -->\n",
       "<svg width=\"907pt\" height=\"535pt\"\n",
       " viewBox=\"0.00 0.00 907.09 534.81\" xmlns=\"http://www.w3.org/2000/svg\" xmlns:xlink=\"http://www.w3.org/1999/xlink\">\n",
       "<g id=\"graph0\" class=\"graph\" transform=\"scale(1 1) rotate(0) translate(4 530.81)\">\n",
       "<polygon fill=\"white\" stroke=\"transparent\" points=\"-4,4 -4,-530.81 903.09,-530.81 903.09,4 -4,4\"/>\n",
       "<!-- eval1 -->\n",
       "<g id=\"node1\" class=\"node\">\n",
       "<title>eval1</title>\n",
       "<ellipse fill=\"#deebf6\" stroke=\"#5c9bd5\" stroke-width=\"1.2\" cx=\"449.54\" cy=\"-148.43\" rx=\"144.5\" ry=\"37.45\"/>\n",
       "<text text-anchor=\"middle\" x=\"449.54\" y=\"-159.73\" font-family=\"Times,serif\" font-size=\"14.00\">eval1</text>\n",
       "<text text-anchor=\"middle\" x=\"449.54\" y=\"-144.73\" font-family=\"Times,serif\" font-size=\"14.00\">[eval] This operator eval...</text>\n",
       "<text text-anchor=\"middle\" x=\"449.54\" y=\"-129.73\" font-family=\"Times,serif\" font-size=\"14.00\">[1, 2, 3]</text>\n",
       "</g>\n",
       "<!-- eq0 -->\n",
       "<g id=\"node2\" class=\"node\">\n",
       "<title>eq0</title>\n",
       "<ellipse fill=\"#deebf6\" stroke=\"#5c9bd5\" stroke-width=\"1.2\" cx=\"535.54\" cy=\"-37.48\" rx=\"143.59\" ry=\"37.45\"/>\n",
       "<text text-anchor=\"middle\" x=\"535.54\" y=\"-48.78\" font-family=\"Times,serif\" font-size=\"14.00\">eq0</text>\n",
       "<text text-anchor=\"middle\" x=\"535.54\" y=\"-33.78\" font-family=\"Times,serif\" font-size=\"14.00\">[eq] This is an eq operat...</text>\n",
       "<text text-anchor=\"middle\" x=\"535.54\" y=\"-18.78\" font-family=\"Times,serif\" font-size=\"14.00\">True</text>\n",
       "</g>\n",
       "<!-- eval1&#45;&gt;eq0 -->\n",
       "<g id=\"edge1\" class=\"edge\">\n",
       "<title>eval1&#45;&gt;eq0</title>\n",
       "<path fill=\"none\" stroke=\"black\" d=\"M477.94,-111.45C485.28,-102.16 493.26,-92.04 500.88,-82.39\"/>\n",
       "<polygon fill=\"black\" stroke=\"black\" points=\"503.73,-84.43 507.17,-74.42 498.23,-80.1 503.73,-84.43\"/>\n",
       "</g>\n",
       "<!-- getitem1 -->\n",
       "<g id=\"node3\" class=\"node\">\n",
       "<title>getitem1</title>\n",
       "<ellipse fill=\"#deebf6\" stroke=\"#5c9bd5\" stroke-width=\"1.2\" cx=\"716.54\" cy=\"-259.38\" rx=\"140.01\" ry=\"37.45\"/>\n",
       "<text text-anchor=\"middle\" x=\"716.54\" y=\"-270.68\" font-family=\"Times,serif\" font-size=\"14.00\">getitem1</text>\n",
       "<text text-anchor=\"middle\" x=\"716.54\" y=\"-255.68\" font-family=\"Times,serif\" font-size=\"14.00\">[getitem] This is a getit...</text>\n",
       "<text text-anchor=\"middle\" x=\"716.54\" y=\"-240.68\" font-family=\"Times,serif\" font-size=\"14.00\">[1, 2, 3]</text>\n",
       "</g>\n",
       "<!-- getitem1&#45;&gt;eq0 -->\n",
       "<g id=\"edge2\" class=\"edge\">\n",
       "<title>getitem1&#45;&gt;eq0</title>\n",
       "<path fill=\"none\" stroke=\"black\" d=\"M690.22,-222.54C667.64,-192.25 633.89,-148 602.54,-110.95 594.33,-101.25 585.26,-91.09 576.5,-81.54\"/>\n",
       "<polygon fill=\"black\" stroke=\"black\" points=\"578.93,-79.01 569.58,-74.04 573.79,-83.76 578.93,-79.01\"/>\n",
       "</g>\n",
       "<!-- getitem0 -->\n",
       "<g id=\"node4\" class=\"node\">\n",
       "<title>getitem0</title>\n",
       "<ellipse fill=\"#deebf6\" stroke=\"#5c9bd5\" stroke-width=\"1.2\" cx=\"182.54\" cy=\"-259.38\" rx=\"140.01\" ry=\"37.45\"/>\n",
       "<text text-anchor=\"middle\" x=\"182.54\" y=\"-270.68\" font-family=\"Times,serif\" font-size=\"14.00\">getitem0</text>\n",
       "<text text-anchor=\"middle\" x=\"182.54\" y=\"-255.68\" font-family=\"Times,serif\" font-size=\"14.00\">[getitem] This is a getit...</text>\n",
       "<text text-anchor=\"middle\" x=\"182.54\" y=\"-240.68\" font-family=\"Times,serif\" font-size=\"14.00\">[1, 2, 3]</text>\n",
       "</g>\n",
       "<!-- getitem0&#45;&gt;eval1 -->\n",
       "<g id=\"edge3\" class=\"edge\">\n",
       "<title>getitem0&#45;&gt;eval1</title>\n",
       "<path fill=\"none\" stroke=\"black\" d=\"M257.63,-227.74C290.76,-214.22 329.87,-198.26 364.11,-184.29\"/>\n",
       "<polygon fill=\"black\" stroke=\"black\" points=\"365.7,-187.43 373.63,-180.41 363.05,-180.94 365.7,-187.43\"/>\n",
       "</g>\n",
       "<!-- __code0 -->\n",
       "<g id=\"node5\" class=\"node\">\n",
       "<title>__code0</title>\n",
       "<polygon fill=\"#ffe5e5\" stroke=\"#ff7e79\" stroke-width=\"1.2\" points=\"558.04,-285.88 341.04,-285.88 341.04,-232.88 558.04,-232.88 558.04,-285.88\"/>\n",
       "<text text-anchor=\"middle\" x=\"449.54\" y=\"-270.68\" font-family=\"Times,serif\" font-size=\"14.00\">__code0</text>\n",
       "<text text-anchor=\"middle\" x=\"449.54\" y=\"-255.68\" font-family=\"Times,serif\" font-size=\"14.00\">[ParameterNode] This is a...</text>\n",
       "<text text-anchor=\"middle\" x=\"449.54\" y=\"-240.68\" font-family=\"Times,serif\" font-size=\"14.00\">def strange_sort_list(lst...</text>\n",
       "</g>\n",
       "<!-- __code0&#45;&gt;eval1 -->\n",
       "<g id=\"edge4\" class=\"edge\">\n",
       "<title>__code0&#45;&gt;eval1</title>\n",
       "<path fill=\"none\" stroke=\"black\" d=\"M449.54,-232.84C449.54,-221.93 449.54,-208.84 449.54,-196.3\"/>\n",
       "<polygon fill=\"black\" stroke=\"black\" points=\"453.04,-195.95 449.54,-185.95 446.04,-195.95 453.04,-195.95\"/>\n",
       "</g>\n",
       "<!-- eval0 -->\n",
       "<g id=\"node6\" class=\"node\">\n",
       "<title>eval0</title>\n",
       "<ellipse fill=\"#deebf6\" stroke=\"#5c9bd5\" stroke-width=\"1.2\" cx=\"449.54\" cy=\"-370.34\" rx=\"144.5\" ry=\"37.45\"/>\n",
       "<text text-anchor=\"middle\" x=\"449.54\" y=\"-381.64\" font-family=\"Times,serif\" font-size=\"14.00\">eval0</text>\n",
       "<text text-anchor=\"middle\" x=\"449.54\" y=\"-366.64\" font-family=\"Times,serif\" font-size=\"14.00\">[eval] This operator eval...</text>\n",
       "<text text-anchor=\"middle\" x=\"449.54\" y=\"-351.64\" font-family=\"Times,serif\" font-size=\"14.00\">([1, 2, 3], [1, 2, 3])</text>\n",
       "</g>\n",
       "<!-- eval0&#45;&gt;getitem1 -->\n",
       "<g id=\"edge7\" class=\"edge\">\n",
       "<title>eval0&#45;&gt;getitem1</title>\n",
       "<path fill=\"none\" stroke=\"black\" d=\"M525.34,-338.41C558.46,-324.89 597.44,-308.98 631.54,-295.07\"/>\n",
       "<polygon fill=\"black\" stroke=\"black\" points=\"633.08,-298.22 641.02,-291.2 630.44,-291.74 633.08,-298.22\"/>\n",
       "</g>\n",
       "<!-- eval0&#45;&gt;getitem0 -->\n",
       "<g id=\"edge5\" class=\"edge\">\n",
       "<title>eval0&#45;&gt;getitem0</title>\n",
       "<path fill=\"none\" stroke=\"black\" d=\"M373.75,-338.41C340.63,-324.89 301.64,-308.98 267.55,-295.07\"/>\n",
       "<polygon fill=\"black\" stroke=\"black\" points=\"268.65,-291.74 258.07,-291.2 266,-298.22 268.65,-291.74\"/>\n",
       "</g>\n",
       "<!-- int0 -->\n",
       "<g id=\"node7\" class=\"node\">\n",
       "<title>int0</title>\n",
       "<ellipse fill=\"#deebf6\" stroke=\"#5c9bd5\" stroke-width=\"1.2\" cx=\"143.54\" cy=\"-370.34\" rx=\"143.59\" ry=\"37.45\"/>\n",
       "<text text-anchor=\"middle\" x=\"143.54\" y=\"-381.64\" font-family=\"Times,serif\" font-size=\"14.00\">int0</text>\n",
       "<text text-anchor=\"middle\" x=\"143.54\" y=\"-366.64\" font-family=\"Times,serif\" font-size=\"14.00\">[Node] This is a node in ...</text>\n",
       "<text text-anchor=\"middle\" x=\"143.54\" y=\"-351.64\" font-family=\"Times,serif\" font-size=\"14.00\">0</text>\n",
       "</g>\n",
       "<!-- int0&#45;&gt;getitem0 -->\n",
       "<g id=\"edge6\" class=\"edge\">\n",
       "<title>int0&#45;&gt;getitem0</title>\n",
       "<path fill=\"none\" stroke=\"black\" d=\"M156.64,-332.75C159.63,-324.4 162.84,-315.41 165.96,-306.71\"/>\n",
       "<polygon fill=\"black\" stroke=\"black\" points=\"169.34,-307.65 169.42,-297.06 162.75,-305.29 169.34,-307.65\"/>\n",
       "</g>\n",
       "<!-- int1 -->\n",
       "<g id=\"node8\" class=\"node\">\n",
       "<title>int1</title>\n",
       "<ellipse fill=\"#deebf6\" stroke=\"#5c9bd5\" stroke-width=\"1.2\" cx=\"755.54\" cy=\"-370.34\" rx=\"143.59\" ry=\"37.45\"/>\n",
       "<text text-anchor=\"middle\" x=\"755.54\" y=\"-381.64\" font-family=\"Times,serif\" font-size=\"14.00\">int1</text>\n",
       "<text text-anchor=\"middle\" x=\"755.54\" y=\"-366.64\" font-family=\"Times,serif\" font-size=\"14.00\">[Node] This is a node in ...</text>\n",
       "<text text-anchor=\"middle\" x=\"755.54\" y=\"-351.64\" font-family=\"Times,serif\" font-size=\"14.00\">1</text>\n",
       "</g>\n",
       "<!-- int1&#45;&gt;getitem1 -->\n",
       "<g id=\"edge8\" class=\"edge\">\n",
       "<title>int1&#45;&gt;getitem1</title>\n",
       "<path fill=\"none\" stroke=\"black\" d=\"M742.45,-332.75C739.46,-324.4 736.24,-315.41 733.13,-306.71\"/>\n",
       "<polygon fill=\"black\" stroke=\"black\" points=\"736.33,-305.29 729.67,-297.06 729.74,-307.65 736.33,-305.29\"/>\n",
       "</g>\n",
       "<!-- __code1 -->\n",
       "<g id=\"node9\" class=\"node\">\n",
       "<title>__code1</title>\n",
       "<polygon fill=\"#ffe5e5\" stroke=\"#ff7e79\" stroke-width=\"1.2\" points=\"558.04,-526.81 341.04,-526.81 341.04,-443.81 558.04,-443.81 558.04,-526.81\"/>\n",
       "<text text-anchor=\"middle\" x=\"449.54\" y=\"-511.61\" font-family=\"Times,serif\" font-size=\"14.00\">__code1</text>\n",
       "<text text-anchor=\"middle\" x=\"449.54\" y=\"-496.61\" font-family=\"Times,serif\" font-size=\"14.00\">[ParameterNode] This is a...</text>\n",
       "<text text-anchor=\"middle\" x=\"449.54\" y=\"-481.61\" font-family=\"Times,serif\" font-size=\"14.00\">def verifier():</text>\n",
       "<text text-anchor=\"middle\" x=\"449.54\" y=\"-466.61\" font-family=\"Times,serif\" font-size=\"14.00\"> &#160;&#160;&#160;&quot;&quot;&quot;</text>\n",
       "<text text-anchor=\"middle\" x=\"449.54\" y=\"-451.61\" font-family=\"Times,serif\" font-size=\"14.00\"> ...</text>\n",
       "</g>\n",
       "<!-- __code1&#45;&gt;eval0 -->\n",
       "<g id=\"edge9\" class=\"edge\">\n",
       "<title>__code1&#45;&gt;eval0</title>\n",
       "<path fill=\"none\" stroke=\"black\" d=\"M449.54,-443.53C449.54,-435.26 449.54,-426.5 449.54,-418.05\"/>\n",
       "<polygon fill=\"black\" stroke=\"black\" points=\"453.04,-417.94 449.54,-407.94 446.04,-417.94 453.04,-417.94\"/>\n",
       "</g>\n",
       "</g>\n",
       "</svg>\n"
      ],
      "text/plain": [
       "<graphviz.graphs.Digraph at 0x7f9a4e048880>"
      ]
     },
     "execution_count": 12,
     "metadata": {},
     "output_type": "execute_result"
    }
   ],
   "source": [
    "from opto.trace import node, bundle, GRAPH\n",
    "GRAPH.clear()\n",
    "\n",
    "@bundle(trainable=True)\n",
    "def strange_sort_list(lst):\n",
    "    '''\n",
    "    Given list of integers, return list in strange order.\n",
    "    Strange sorting, is when you start with the minimum value,\n",
    "    then maximum of the remaining integers, then minimum and so on.\n",
    "    '''\n",
    "    return sorted(lst)\n",
    "\n",
    "@bundle(trainable=True)\n",
    "def verifier():\n",
    "    \"\"\"\n",
    "    For a coding problem described below:\n",
    "    Given list of integers, return list in strange order.\n",
    "    Strange sorting, is when you start with the minimum value,\n",
    "    then maximum of the remaining integers, then minimum and so on.\n",
    "\n",
    "    Return a test input and an expected output to verify if the function is implemented correctly.\n",
    "    \"\"\"\n",
    "    test_input = [1,2,3]\n",
    "    expected_output = [1,2,3]\n",
    "    return test_input, expected_output\n",
    "\n",
    "test_input, expected_output =  verifier()\n",
    "test_output = strange_sort_list(test_input)\n",
    "print(test_output)\n",
    "verifier_passed = test_output.eq(expected_output)\n",
    "verifier_passed.backward(\"synthetic test result\", visualize=True, print_limit=25)"
   ]
  },
  {
   "cell_type": "markdown",
   "id": "61e2290f-2a72-4511-bb0e-7ad49b85e7a0",
   "metadata": {},
   "source": [
    "Wow. It looks like we passed the synthetic test! Encouraging! Except, the proposed unit test is wrong. This is when the optimization perspective becomes important. Both the unit test function and the code writing function need to be optimized. \n",
    "\n"
   ]
  },
  {
   "cell_type": "markdown",
   "id": "eb8e98b8-ce83-4190-ab2b-3d887a8f44cc",
   "metadata": {},
   "source": [
    "Let's come up with a game that can help the code function to write better code.\n",
    "\n",
    "Given a pair of ground truth input and expected output, we define the following procedure:\n",
    "\n",
    "1. Create two functions: `coder` and `verifier`.\n",
    "2. `coder` will keep **optimizing** its code unless the `verifier` agrees to let it pass.\n",
    "3. Now the `coder` will take the ground truth input and be checked against ground truth output.\n",
    "4. If the `coder` fails, `verifier` will **optimize** its internal tests.\n",
    "\n",
    "```{tip}\n",
    "In the Trace framework, feedback is similar to how we understand `loss` or `metric` in classical machine learning. We need to use it to guide the optimizer to change the the function's behavior.\n",
    "```"
   ]
  },
  {
   "cell_type": "code",
   "execution_count": 13,
   "id": "db1ea71c-9a4e-4e14-9584-b19bff6ae1ae",
   "metadata": {},
   "outputs": [
    {
     "name": "stdout",
     "output_type": "stream",
     "text": [
      "Training Epoch 0\n",
      "Code function update\n",
      "Verifier update\n",
      "Training Epoch 1\n",
      "Code function update\n",
      "Code function update\n",
      "Code function update\n",
      "Code function update\n"
     ]
    }
   ],
   "source": [
    "import autogen\n",
    "from opto.optimizers import OptoPrime\n",
    "\n",
    "GRAPH.clear()\n",
    "\n",
    "test_ground_truth = [1, 4, 2, 3]\n",
    "test_ground_truth_input = [1, 2, 3, 4]\n",
    "\n",
    "epoch = 2\n",
    "\n",
    "code_optimizer = OptoPrime(strange_sort_list.parameters(),\n",
    "                          ignore_extraction_error=True)\n",
    "verifier_optimizer = OptoPrime(verifier.parameters(),\n",
    "                              ignore_extraction_error=True)\n",
    "\n",
    "for i in range(epoch):\n",
    "    print(f\"Training Epoch {i}\")\n",
    "\n",
    "    # Step 2: Coder optimizes till it passes the verifier\n",
    "    verifier_passed = False\n",
    "    while not verifier_passed:\n",
    "        print(f\"Code function update\")\n",
    "        try:\n",
    "            test_input, expected_output =  verifier()\n",
    "            test_output = strange_sort_list(test_input)\n",
    "            # note that we use the same feedback function as before\n",
    "            feedback = get_feedback(test_output.data, expected_output.data)\n",
    "        except trace.ExecutionError as e:\n",
    "            feedback = e.exception_node.data\n",
    "            test_output = e.exception_node\n",
    "            expected_output = None\n",
    "        verifier_passed = test_output.eq(expected_output)\n",
    "        \n",
    "        code_optimizer.zero_feedback()\n",
    "        code_optimizer.backward(verifier_passed, feedback, retain_graph=True)\n",
    "        code_optimizer.step()\n",
    "\n",
    "    # Step 3: Coder is checked by ground truth\n",
    "    try:\n",
    "        test_output = strange_sort_list(test_ground_truth_input)\n",
    "        feedback = get_feedback(test_output, test_ground_truth)\n",
    "    except trace.ExecutionError as e:\n",
    "        feedback = e.exception_node.data\n",
    "        test_output = e.exception_node\n",
    "    correctness = test_output.eq(test_ground_truth)\n",
    "    \n",
    "    if correctness:\n",
    "        break\n",
    "\n",
    "    # Step 4: If the Coder fails, Verifier needs to propose better unit tests\n",
    "    print(f\"Verifier update\")\n",
    "    feedback = \"Verifier proposed wrong test_input, expected_output that do not validate the implementation of the function.\"\n",
    "    verifier_optimizer.zero_feedback()\n",
    "    verifier_optimizer.backward(verifier_passed, feedback)\n",
    "    verifier_optimizer.step()"
   ]
  },
  {
   "cell_type": "code",
   "execution_count": 14,
   "id": "60e74ff3-56d5-4a98-a770-ebf60214e174",
   "metadata": {},
   "outputs": [
    {
     "name": "stdout",
     "output_type": "stream",
     "text": [
      "ParameterNode: (__code:0, dtype=<class 'str'>, data=def strange_sort_list(lst):\n",
      "    result = []\n",
      "    min_index = 0\n",
      "    max_index = len(lst) - 1\n",
      "    sorted_lst = sorted(lst)\n",
      "    while min_index <= max_index:\n",
      "        result.append(sorted_lst[min_index])\n",
      "        min_index += 1\n",
      "        if min_index <= max_index:\n",
      "            result.append(sorted_lst[max_index])\n",
      "            max_index -= 1\n",
      "    return result)\n"
     ]
    }
   ],
   "source": [
    "print(strange_sort_list.parameters()[0])"
   ]
  },
  {
   "cell_type": "code",
   "execution_count": 15,
   "id": "8a07b65f-3fc0-4368-8c19-a6cb985ef9e9",
   "metadata": {},
   "outputs": [
    {
     "name": "stdout",
     "output_type": "stream",
     "text": [
      "ParameterNode: (__code:1, dtype=<class 'str'>, data=def verifier():\n",
      "    \"\"\"\n",
      "    For a coding problem described below:\n",
      "    Given list of integers, return list in strange order.\n",
      "    Strange sorting, is when you start with the minimum value,\n",
      "    then maximum of the remaining integers, then minimum and so on.\n",
      "\n",
      "    Return a test input and an expected output to verify if the function is implemented correctly.\n",
      "    \"\"\"\n",
      "    test_input = [3, 1, 2]\n",
      "    expected_output = [1, 3, 2]\n",
      "    return test_input, expected_output)\n"
     ]
    }
   ],
   "source": [
    "print(verifier.parameters()[0])"
   ]
  },
  {
   "cell_type": "markdown",
   "id": "ec75ffbf-956f-430e-b28d-62ab9218b35e",
   "metadata": {},
   "source": [
    "```{note}\n",
    "`[3, 1, 2]` came up by the verifier is not in the function docstring examples.\n",
    "```\n",
    "\n",
    "## What's Next?\n",
    "\n",
    "We can see that the verifier can come up with good examples to test if the code function is correct, and the code function itself does not need ground-truth answers to update. All of these can be achieved within the optimization framework of Trace.\n",
    "\n",
    "This is not the end of what Trace can do. Next, we will demonstrate how we can write a Python **class** object that can be optimized by Trace using what we learned here. "
   ]
  }
 ],
 "metadata": {
  "kernelspec": {
   "display_name": "trace",
   "language": "python",
   "name": "python3"
  },
  "language_info": {
   "codemirror_mode": {
    "name": "ipython",
    "version": 3
   },
   "file_extension": ".py",
   "mimetype": "text/x-python",
   "name": "python",
   "nbconvert_exporter": "python",
   "pygments_lexer": "ipython3",
   "version": "3.10.15"
  }
 },
 "nbformat": 4,
 "nbformat_minor": 5
}<|MERGE_RESOLUTION|>--- conflicted
+++ resolved
@@ -32,11 +32,7 @@
    ]
   },
   {
-<<<<<<< HEAD
    "metadata": {"tags": ["hide-input"]},
-=======
-   "metadata": {},
->>>>>>> f83151b1
    "cell_type": "code",
    "outputs": [],
    "execution_count": null,
